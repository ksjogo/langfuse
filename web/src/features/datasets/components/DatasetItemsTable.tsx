import { DataTable } from "@/src/components/table/data-table";
import TableLink from "@/src/components/table/table-link";
import { api } from "@/src/utils/api";
import { safeExtract } from "@/src/utils/map-utils";
import { type RouterOutput } from "@/src/utils/types";
import { useRouter } from "next/router";
import {
  DropdownMenu,
  DropdownMenuContent,
  DropdownMenuItem,
  DropdownMenuLabel,
  DropdownMenuTrigger,
} from "@/src/components/ui/dropdown-menu";
import { useQueryParams, withDefault, NumberParam } from "use-query-params";
import { Archive, Edit, ListTree, MoreVertical, Trash2 } from "lucide-react";
import { Button } from "@/src/components/ui/button";
<<<<<<< HEAD
import {
  type DatasetItem,
  DatasetStatus,
  type Prisma,
} from "@langfuse/shared/prisma";
=======
import { type DatasetItem, DatasetStatus, type Prisma } from "@langfuse/shared";
import { datasetItemFilterColumns } from "@langfuse/shared/tableDefinitions";
>>>>>>> f47f6365
import { type LangfuseColumnDef } from "@/src/components/table/types";
import { useDetailPageLists } from "@/src/features/navigate-detail-pages/context";
import { useEffect, useState } from "react";
import { DataTableToolbar } from "@/src/components/table/data-table-toolbar";
import useColumnVisibility from "@/src/features/column-visibility/hooks/useColumnVisibility";
import { useRowHeightLocalStorage } from "@/src/components/table/data-table-row-height-switch";
import { IOTableCell } from "@/src/components/ui/IOTableCell";
import { usePostHogClientCapture } from "@/src/features/posthog-analytics/usePostHogClientCapture";
import useColumnOrder from "@/src/features/column-visibility/hooks/useColumnOrder";
import { StatusBadge } from "@/src/components/layouts/status-badge";
import { useHasProjectAccess } from "@/src/features/rbac/utils/checkProjectAccess";
import { type CsvPreviewResult } from "@/src/features/datasets/lib/csvHelpers";
import { PreviewCsvImport } from "@/src/features/datasets/components/PreviewCsvImport";
import { UploadDatasetCsv } from "@/src/features/datasets/components/UploadDatasetCsv";
import { LocalIsoDate } from "@/src/components/LocalIsoDate";
import { BatchExportTableButton } from "@/src/components/BatchExportTableButton";
import { BatchExportTableName } from "@langfuse/shared/features/batchExport";
import { useQueryFilterState } from "@/src/features/filters/hooks/useFilterState";
import { useDebounce } from "@/src/hooks/useDebounce";
import { useFullTextSearch } from "@/src/components/table/use-cases/useFullTextSearch";

type RowData = {
  id: string;
  source?: {
    traceId: string;
    observationId?: string;
  };
  status: DatasetItem["status"];
  createdAt: Date;
  input: Prisma.JsonValue;
  expectedOutput: Prisma.JsonValue;
  metadata: Prisma.JsonValue;
};

export function DatasetItemsTable({
  projectId,
  datasetId,
  menuItems,
}: {
  projectId: string;
  datasetId: string;
  menuItems?: React.ReactNode;
}) {
  const router = useRouter();
  const { setDetailPageList } = useDetailPageLists();
  const utils = api.useUtils();
  const capture = usePostHogClientCapture();
  const [preview, setPreview] = useState<CsvPreviewResult | null>(null);
  const [csvFile, setCsvFile] = useState<File | null>(null);
  const [paginationState, setPaginationState] = useQueryParams({
    pageIndex: withDefault(NumberParam, 0),
    pageSize: withDefault(NumberParam, 50),
  });

  const [rowHeight, setRowHeight] = useRowHeightLocalStorage(
    "datasetItems",
    "s",
  );

  const [filterState, setFilterState] = useQueryFilterState(
    [],
    "dataset_items",
    projectId,
  );

  const { searchQuery, searchType, setSearchQuery, setSearchType } =
    useFullTextSearch();

  const hasAccess = useHasProjectAccess({ projectId, scope: "datasets:CUD" });

  const items = api.datasets.itemsByDatasetId.useQuery({
    projectId,
    datasetId,
    filter: filterState,
    page: paginationState.pageIndex,
    limit: paginationState.pageSize,
    searchQuery: searchQuery ?? undefined,
    searchType: searchType,
  });

  const totalDatasetItemCount = api.datasets.countItemsByDatasetId.useQuery({
    projectId,
    datasetId,
  });

  useEffect(() => {
    if (items.isSuccess) {
      const { datasetItems = [] } = items.data ?? {};
      setDetailPageList(
        "datasetItems",
        datasetItems.map((t) => ({ id: t.id })),
      );
    }
    // eslint-disable-next-line react-hooks/exhaustive-deps
  }, [items.isSuccess, items.data]);

  const mutUpdate = api.datasets.updateDatasetItem.useMutation({
    onSuccess: () => utils.datasets.invalidate(),
  });

  const mutDelete = api.datasets.deleteDatasetItem.useMutation({
    onSuccess: () => utils.datasets.invalidate(),
  });

  const columns: LangfuseColumnDef<RowData>[] = [
    {
      accessorKey: "id",
      header: "Item id",
      id: "id",
      size: 90,
      isPinned: true,
      cell: ({ row }) => {
        const id: string = row.getValue("id");
        return (
          <TableLink
            path={`/project/${projectId}/datasets/${datasetId}/items/${id}`}
            value={id}
          />
        );
      },
    },
    {
      accessorKey: "source",
      header: "Source",
      headerTooltip: {
        description:
          "Link to the source trace based on which this item was added",
      },
      id: "source",
      size: 90,
      cell: ({ row }) => {
        const source: RowData["source"] = row.getValue("source");
        if (!source) return null;
        return source.observationId ? (
          <TableLink
            path={`/project/${projectId}/traces/${encodeURIComponent(source.traceId)}?observation=${encodeURIComponent(source.observationId)}`}
            value={source.observationId}
            icon={<ListTree className="h-4 w-4" />}
          />
        ) : (
          <TableLink
            path={`/project/${projectId}/traces/${encodeURIComponent(source.traceId)}`}
            value={source.traceId}
            icon={<ListTree className="h-4 w-4" />}
          />
        );
      },
    },
    {
      accessorKey: "status",
      header: "Status",
      id: "status",
      size: 80,
      cell: ({ row }) => {
        const status: DatasetStatus = row.getValue("status");
        return (
          <StatusBadge
            className="capitalize"
            type={status.toLowerCase()}
            isLive={false}
          />
        );
      },
    },
    {
      accessorKey: "createdAt",
      header: "Created At",
      id: "createdAt",
      size: 150,
      enableHiding: true,
      cell: ({ row }) => {
        const value: RowData["createdAt"] = row.getValue("createdAt");
        return <LocalIsoDate date={value} />;
      },
    },
    {
      accessorKey: "input",
      header: "Input",
      id: "input",
      size: 200,
      enableHiding: true,
      cell: ({ row }) => {
        const input = row.getValue("input") as RowData["input"];
        return input !== null ? (
          <IOTableCell data={input} singleLine={rowHeight === "s"} />
        ) : null;
      },
    },
    {
      accessorKey: "expectedOutput",
      header: "Expected Output",
      id: "expectedOutput",
      size: 200,
      enableHiding: true,
      cell: ({ row }) => {
        const expectedOutput = row.getValue(
          "expectedOutput",
        ) as RowData["expectedOutput"];
        return expectedOutput !== null ? (
          <IOTableCell
            data={expectedOutput}
            className="bg-accent-light-green"
            singleLine={rowHeight === "s"}
          />
        ) : null;
      },
    },
    {
      accessorKey: "metadata",
      header: "Metadata",
      id: "metadata",
      size: 200,
      enableHiding: true,
      cell: ({ row }) => {
        const metadata = row.getValue("metadata") as RowData["metadata"];
        return metadata !== null ? (
          <IOTableCell data={metadata} singleLine={rowHeight === "s"} />
        ) : null;
      },
    },
    {
      id: "actions",
      accessorKey: "actions",
      header: "Actions",
      size: 70,
      cell: ({ row }) => {
        const id: string = row.getValue("id");
        const status: DatasetStatus = row.getValue("status");
        return (
          <DropdownMenu>
            <DropdownMenuTrigger asChild>
              <Button variant="ghost" className="h-8 w-8 p-0">
                <span className="sr-only [position:relative]">Open menu</span>
                <MoreVertical className="h-4 w-4" />
              </Button>
            </DropdownMenuTrigger>
            <DropdownMenuContent align="end">
              <DropdownMenuLabel>Actions</DropdownMenuLabel>
              <DropdownMenuItem
                disabled={!hasAccess}
                onClick={() => {
                  router.push(
                    `/project/${projectId}/datasets/${datasetId}/items/${id}`,
                  );
                }}
              >
                <Edit className="mr-2 h-4 w-4" />
                Edit
              </DropdownMenuItem>
              <DropdownMenuItem
                disabled={!hasAccess}
                onClick={() => {
                  capture("dataset_item:archive_toggle", {
                    status:
                      status === DatasetStatus.ARCHIVED
                        ? "unarchived"
                        : "archived",
                  });
                  mutUpdate.mutate({
                    projectId: projectId,
                    datasetId: datasetId,
                    datasetItemId: id,
                    status:
                      status === DatasetStatus.ARCHIVED
                        ? DatasetStatus.ACTIVE
                        : DatasetStatus.ARCHIVED,
                  });
                }}
              >
                <Archive className="mr-2 h-4 w-4" />
                {status === DatasetStatus.ARCHIVED ? "Unarchive" : "Archive"}
              </DropdownMenuItem>
              <DropdownMenuItem
                disabled={!hasAccess}
                className="text-destructive"
                onClick={() => {
                  if (
                    window.confirm(
                      "Are you sure you want to delete this item? This will also delete all run items that belong to this item.",
                    )
                  ) {
                    capture("dataset_item:delete");
                    mutDelete.mutate({
                      projectId: projectId,
                      datasetId: datasetId,
                      datasetItemId: id,
                    });
                  }
                }}
              >
                <Trash2 className="mr-2 h-4 w-4" />
                Delete
              </DropdownMenuItem>
            </DropdownMenuContent>
          </DropdownMenu>
        );
      },
    },
  ];

  const convertToTableRow = (
    item: RouterOutput["datasets"]["itemsByDatasetId"]["datasetItems"][number],
  ): RowData => {
    return {
      id: item.id,
      source: item.sourceTraceId
        ? {
            traceId: item.sourceTraceId,
            observationId: item.sourceObservationId ?? undefined,
          }
        : undefined,
      status: item.status,
      createdAt: item.createdAt,
      input: item.input,
      expectedOutput: item.expectedOutput,
      metadata: item.metadata,
    };
  };

  const [columnVisibility, setColumnVisibility] = useColumnVisibility<RowData>(
    "datasetItemsColumnVisibility",
    columns,
  );

  const [columnOrder, setColumnOrder] = useColumnOrder<RowData>(
    "datasetItemsColumnOrder",
    columns,
  );

  const batchExportButton = (
    <BatchExportTableButton
      key="batchExport"
      projectId={projectId}
      tableName={BatchExportTableName.DatasetItems}
      orderByState={{ column: "createdAt", order: "DESC" }}
      filterState={[
        {
          type: "string",
          operator: "=",
          column: "datasetId",
          value: datasetId,
        },
      ]}
    />
  );

  const setFilterStateWithDebounce = useDebounce(setFilterState);
  const setSearchQueryWithDebounce = useDebounce(setSearchQuery, 300);

  if (totalDatasetItemCount.data === 0 && hasAccess) {
    return (
      <>
        <DataTableToolbar
          columns={columns}
          filterColumnDefinition={datasetItemFilterColumns}
          filterState={filterState}
          setFilterState={setFilterStateWithDebounce}
          columnVisibility={columnVisibility}
          setColumnVisibility={setColumnVisibility}
          columnOrder={columnOrder}
          setColumnOrder={setColumnOrder}
          rowHeight={rowHeight}
          setRowHeight={setRowHeight}
          actionButtons={[menuItems, batchExportButton].filter(Boolean)}
          searchConfig={{
            metadataSearchFields: ["ID"],
            updateQuery: setSearchQueryWithDebounce,
            currentQuery: searchQuery ?? undefined,
            // Disable full text search as we don't have any dataset items added to the dataset yet.
            tableAllowsFullTextSearch: false,
            setSearchType,
            searchType,
            customDropdownLabels: {
              metadata: "IDs",
              fullText: "Full Text",
            },
            hidePerformanceWarning: true,
          }}
        />
        {preview ? (
          <PreviewCsvImport
            preview={preview}
            csvFile={csvFile}
            projectId={projectId}
            datasetId={datasetId}
            setCsvFile={setCsvFile}
            setPreview={setPreview}
          />
        ) : (
          <UploadDatasetCsv setPreview={setPreview} setCsvFile={setCsvFile} />
        )}
      </>
    );
  }

  return (
    <>
      <DataTableToolbar
        columns={columns}
        filterColumnDefinition={datasetItemFilterColumns}
        filterState={filterState}
        setFilterState={setFilterStateWithDebounce}
        columnVisibility={columnVisibility}
        setColumnVisibility={setColumnVisibility}
        columnOrder={columnOrder}
        setColumnOrder={setColumnOrder}
        rowHeight={rowHeight}
        setRowHeight={setRowHeight}
        actionButtons={[menuItems, batchExportButton].filter(Boolean)}
        searchConfig={{
          metadataSearchFields: ["ID"],
          updateQuery: setSearchQueryWithDebounce,
          currentQuery: searchQuery ?? undefined,
          tableAllowsFullTextSearch: true,
          setSearchType,
          searchType,
          customDropdownLabels: {
            metadata: "IDs",
            fullText: "Full Text",
          },
          hidePerformanceWarning: true,
        }}
      />
      <DataTable
        tableName={"datasetItems"}
        columns={columns}
        data={
          items.isPending
            ? { isLoading: true, isError: false }
            : items.isError
              ? {
                  isLoading: false,
                  isError: true,
                  error: items.error.message,
                }
              : {
                  isLoading: false,
                  isError: false,
                  data: safeExtract(items.data, "datasetItems", []).map((t) =>
                    convertToTableRow(t),
                  ),
                }
        }
        pagination={{
          totalCount: items.data?.totalDatasetItems ?? null,
          onChange: setPaginationState,
          state: paginationState,
        }}
        columnVisibility={columnVisibility}
        onColumnVisibilityChange={setColumnVisibility}
        columnOrder={columnOrder}
        onColumnOrderChange={setColumnOrder}
        rowHeight={rowHeight}
      />
    </>
  );
}<|MERGE_RESOLUTION|>--- conflicted
+++ resolved
@@ -14,16 +14,12 @@
 import { useQueryParams, withDefault, NumberParam } from "use-query-params";
 import { Archive, Edit, ListTree, MoreVertical, Trash2 } from "lucide-react";
 import { Button } from "@/src/components/ui/button";
-<<<<<<< HEAD
 import {
   type DatasetItem,
   DatasetStatus,
   type Prisma,
 } from "@langfuse/shared/prisma";
-=======
-import { type DatasetItem, DatasetStatus, type Prisma } from "@langfuse/shared";
 import { datasetItemFilterColumns } from "@langfuse/shared/tableDefinitions";
->>>>>>> f47f6365
 import { type LangfuseColumnDef } from "@/src/components/table/types";
 import { useDetailPageLists } from "@/src/features/navigate-detail-pages/context";
 import { useEffect, useState } from "react";
