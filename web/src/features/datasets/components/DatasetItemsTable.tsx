--- conflicted
+++ resolved
@@ -14,12 +14,8 @@
 import { useQueryParams, withDefault, NumberParam } from "use-query-params";
 import { Archive, Edit, ListTree, MoreVertical, Trash2 } from "lucide-react";
 import { Button } from "@/src/components/ui/button";
-import {
-  type DatasetItem,
-  datasetItemFilterColumns,
-  DatasetStatus,
-  type Prisma,
-} from "@langfuse/shared";
+import { type DatasetItem, DatasetStatus, type Prisma } from "@langfuse/shared";
+import { datasetItemFilterColumns } from "@langfuse/shared/tableDefinitions";
 import { type LangfuseColumnDef } from "@/src/components/table/types";
 import { useDetailPageLists } from "@/src/features/navigate-detail-pages/context";
 import { useEffect, useState } from "react";
@@ -36,14 +32,10 @@
 import { UploadDatasetCsv } from "@/src/features/datasets/components/UploadDatasetCsv";
 import { LocalIsoDate } from "@/src/components/LocalIsoDate";
 import { BatchExportTableButton } from "@/src/components/BatchExportTableButton";
-<<<<<<< HEAD
 import { BatchExportTableName } from "@langfuse/shared/features/batchExport";
-=======
-import { BatchExportTableName } from "@langfuse/shared";
 import { useQueryFilterState } from "@/src/features/filters/hooks/useFilterState";
 import { useDebounce } from "@/src/hooks/useDebounce";
 import { useFullTextSearch } from "@/src/components/table/use-cases/useFullTextSearch";
->>>>>>> dd41a219
 
 type RowData = {
   id: string;
