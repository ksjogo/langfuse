import { z } from "zod/v4";
import {
  createTRPCRouter,
  protectedProjectProcedure,
} from "@/src/server/api/trpc";
import { Prisma, type Dataset } from "@langfuse/shared/src/db";
import { throwIfNoProjectAccess } from "@/src/features/rbac/utils/checkProjectAccess";
import { auditLog } from "@/src/features/audit-logs/auditLog";
import { DB } from "@/src/server/db";
import { DatasetStatus } from "@langfuse/shared";
import { type ScoreAggregate } from "@langfuse/shared/features/scores";
import { type FilterState } from "@langfuse/shared/types";
import { singleFilter } from "@langfuse/shared/interfaces";
import {
  paginationZod,
  StringNoHTML,
  StringNoHTMLNonEmpty,
  isPresent,
<<<<<<< HEAD
} from "@langfuse/shared/utils";
=======
  TracingSearchType,
} from "@langfuse/shared";
>>>>>>> dd41a219
import { TRPCError } from "@trpc/server";
import {
  createDatasetRunsTable,
  createDatasetRunsTableWithoutMetrics,
  datasetRunsTableSchema,
  fetchDatasetItems,
  getRunItemsByRunIdOrItemId,
} from "@/src/features/datasets/server/service";
import {
  logger,
  getRunScoresGroupedByNameSourceType,
  getDatasetRunItemsTableCountPg,
  executeWithDatasetRunItemsStrategy,
  DatasetRunItemsOperationType,
  addToDeleteDatasetQueue,
  getDatasetRunItemsByDatasetIdCh,
  getDatasetRunItemsCountByDatasetIdCh,
  getDatasetRunsTableMetricsCh,
  getScoresForDatasetRuns,
  getTraceScoresForDatasetRuns,
  type DatasetRunsMetrics,
  getDatasetRunItemsCountCh,
} from "@langfuse/shared/src/server";
import { createId as createCuid } from "@paralleldrive/cuid2";
import {
  aggregateScores,
  composeAggregateScoreKey,
} from "@/src/features/scores/lib/aggregateScores";
import { type Decimal } from "decimal.js";

type RunItemTableRow = {
  id: string;
  traceId: string;
  observationId: string | null;
  createdAt: Date;
  updatedAt: Date;
  datasetItemCreatedAt: Date;
  datasetItemId: string;
  projectId: string;
  datasetRunId: string;
  datasetRunName: string;
};

type RunItemsByIdQueryResult = {
  totalRunItems: number;
  runItems: Array<{
    datasetRunName: string;
    id: string;
    createdAt: Date;
    datasetItemId: string;
    observation:
      | {
          id: string;
          latency: number;
          calculatedTotalCost: Decimal;
        }
      | undefined;
    trace: {
      id: string;
      duration: number;
      totalCost: number;
    };
    scores: ScoreAggregate;
  }>;
};

const formatDatasetItemData = (data: string | null | undefined) => {
  if (data === "") return Prisma.DbNull;
  try {
    return !!data ? (JSON.parse(data) as Prisma.InputJsonObject) : undefined;
  } catch (e) {
    logger.info(
      "[trpc.datasets.formatDatasetItemData] failed to parse dataset item data",
      e,
    );
    return undefined;
  }
};

/**
 * Adds a case-insensitive search condition to a Kysely query
 * @param query The Kysely query to modify
 * @param searchQuery The search term (optional)
 * @param columnName The column to search in (defaults to "datasets.name")
 * @returns The modified query
 */
const addSearchCondition = <T extends Record<string, any>>(
  query: T,
  searchQuery?: string | null,
  columnName: string = "datasets.name",
): T => {
  if (!searchQuery || searchQuery.trim() === "") return query;

  // Add case-insensitive search condition
  return query.where(columnName, "ilike", `%${searchQuery}%`) as T;
};

export const datasetRouter = createTRPCRouter({
  hasAny: protectedProjectProcedure
    .input(
      z.object({
        projectId: z.string(),
      }),
    )
    .query(async ({ input, ctx }) => {
      const dataset = await ctx.prisma.dataset.findFirst({
        where: {
          projectId: input.projectId,
        },
        select: { id: true },
        take: 1,
      });

      return dataset !== null;
    }),
  allDatasetMeta: protectedProjectProcedure
    .input(z.object({ projectId: z.string() }))
    .query(async ({ input, ctx }) => {
      return ctx.prisma.dataset.findMany({
        where: {
          projectId: input.projectId,
        },
        select: {
          id: true,
          name: true,
        },
      });
    }),
  allDatasets: protectedProjectProcedure
    .input(
      z.object({
        projectId: z.string(),
        searchQuery: z.string().nullable(),
        ...paginationZod,
      }),
    )
    .query(async ({ input, ctx }) => {
      // Base query for both datasets and count
      const baseQuery = DB.selectFrom("datasets").where(
        "datasets.project_id",
        "=",
        input.projectId,
      );

      // Apply search condition to the base query
      const baseQueryWithSearch = addSearchCondition(
        baseQuery,
        input.searchQuery,
      );

      // Query for datasets
      const datasetsQuery = baseQueryWithSearch
        .select(({}) => [
          "datasets.id",
          "datasets.name",
          "datasets.description",
          "datasets.created_at as createdAt",
          "datasets.updated_at as updatedAt",
          "datasets.metadata",
        ])
        .orderBy("datasets.created_at", "desc")
        .limit(input.limit)
        .offset(input.page * input.limit);

      const compiledDatasetsQuery = datasetsQuery.compile();

      // Query for count
      const countQuery = baseQueryWithSearch.select(({ fn }) => [
        fn.count("datasets.id").as("count"),
      ]);

      const compiledCountQuery = countQuery.compile();

      const [datasets, countResult] = await Promise.all([
        ctx.prisma.$queryRawUnsafe<Array<Dataset>>(
          compiledDatasetsQuery.sql,
          ...compiledDatasetsQuery.parameters,
        ),
        ctx.prisma.$queryRawUnsafe<[{ count: string }]>(
          compiledCountQuery.sql,
          ...compiledCountQuery.parameters,
        ),
      ]);

      const totalDatasets = parseInt(countResult[0].count);

      return {
        totalDatasets,
        datasets,
      };
    }),
  allDatasetsMetrics: protectedProjectProcedure
    .input(z.object({ projectId: z.string(), datasetIds: z.array(z.string()) }))
    .query(async ({ input, ctx }) => {
      if (input.datasetIds.length === 0) return { metrics: [] };

      const query = DB.selectFrom("datasets")
        .leftJoin("dataset_items", (join) =>
          join
            .onRef("datasets.id", "=", "dataset_items.dataset_id")
            .on("dataset_items.project_id", "=", input.projectId),
        )
        .leftJoin("dataset_runs", (join) =>
          join
            .onRef("datasets.id", "=", "dataset_runs.dataset_id")
            .on("dataset_runs.project_id", "=", input.projectId),
        )
        .select(({ eb }) => [
          "datasets.id",
          eb.fn.count("dataset_items.id").distinct().as("countDatasetItems"),
          eb.fn.count("dataset_runs.id").distinct().as("countDatasetRuns"),
          eb.fn.max("dataset_runs.created_at").as("lastRunAt"),
        ])
        .where("datasets.project_id", "=", input.projectId)
        .where("datasets.id", "in", input.datasetIds)
        .groupBy("datasets.id");

      const compiledQuery = query.compile();

      const metrics = await ctx.prisma.$queryRawUnsafe<
        Array<{
          id: string;
          countDatasetItems: number;
          countDatasetRuns: number;
          lastRunAt: Date | null;
        }>
      >(compiledQuery.sql, ...compiledQuery.parameters);

      return { metrics };
    }),
  // counts all dataset run items that match the filter
  countAllDatasetItems: protectedProjectProcedure
    .input(
      z.object({
        projectId: z.string(), // Required for protectedProjectProcedure
        filter: z.array(singleFilter).nullable(),
      }),
    )
    .query(async ({ input }) => {
      return await executeWithDatasetRunItemsStrategy({
        input,
        operationType: DatasetRunItemsOperationType.READ,
        postgresExecution: async () => {
          const count = await getDatasetRunItemsTableCountPg({
            projectId: input.projectId,
            filter: input.filter ?? [],
          });

          return count;
        },
        clickhouseExecution: async () => {
          const count = await getDatasetRunItemsCountCh({
            projectId: input.projectId,
            filter: input.filter ?? [],
          });
          return { totalCount: count };
        },
      });
    }),
  byId: protectedProjectProcedure
    .input(
      z.object({
        projectId: z.string(),
        datasetId: z.string(),
      }),
    )
    .query(async ({ input, ctx }) => {
      return ctx.prisma.dataset.findUnique({
        where: {
          id_projectId: {
            id: input.datasetId,
            projectId: input.projectId,
          },
        },
      });
    }),
  runById: protectedProjectProcedure
    .input(
      z.object({
        projectId: z.string(),
        datasetId: z.string(),
        runId: z.string(),
      }),
    )
    .query(async ({ input, ctx }) => {
      return ctx.prisma.datasetRuns.findUnique({
        where: {
          id_projectId: {
            id: input.runId,
            projectId: input.projectId,
          },
          datasetId: input.datasetId,
        },
      });
    }),
  baseRunDataByDatasetId: protectedProjectProcedure
    .input(z.object({ projectId: z.string(), datasetId: z.string() }))
    .query(async ({ input, ctx }) => {
      return ctx.prisma.datasetRuns.findMany({
        where: { datasetId: input.datasetId, projectId: input.projectId },
        select: {
          name: true,
          id: true,
          metadata: true,
          description: true,
          createdAt: true,
        },
      });
    }),
  runsByDatasetId: protectedProjectProcedure
    .input(datasetRunsTableSchema)
    .query(async ({ input, ctx }) => {
      return await executeWithDatasetRunItemsStrategy({
        input,
        operationType: DatasetRunItemsOperationType.READ,
        postgresExecution: async (queryInput: typeof input) => {
          // we cannot easily join all the tracing data with the dataset run items
          // hence, we pull the trace_ids and observation_ids separately for all run items
          // afterwards, we aggregate them per run
          const runs = await createDatasetRunsTableWithoutMetrics(queryInput);

          const totalRuns = await ctx.prisma.datasetRuns.count({
            where: {
              datasetId: queryInput.datasetId,
              projectId: queryInput.projectId,
            },
          });

          return {
            totalRuns,
            runs,
          };
        },
        clickhouseExecution: async (queryInput: typeof input) => {
          const [runs, totalRuns] = await Promise.all([
            await ctx.prisma.datasetRuns.findMany({
              where: {
                datasetId: queryInput.datasetId,
                projectId: queryInput.projectId,
              },
              orderBy: {
                createdAt: "desc",
              },
              take: queryInput.limit,
              skip:
                isPresent(queryInput.page) && isPresent(queryInput.limit)
                  ? queryInput.page * queryInput.limit
                  : undefined,
            }),
            // dataset run items will continue to be stored in postgres
            await ctx.prisma.datasetRuns.count({
              where: {
                datasetId: queryInput.datasetId,
                projectId: queryInput.projectId,
              },
            }),
          ]);

          return {
            totalRuns,
            runs,
          };
        },
      });
    }),

  runsByDatasetIdMetrics: protectedProjectProcedure
    .input(datasetRunsTableSchema)
    .query(async ({ input, ctx }) => {
      return await executeWithDatasetRunItemsStrategy({
        input,
        operationType: DatasetRunItemsOperationType.READ,
        postgresExecution: async (queryInput: typeof input) => {
          // we cannot easily join all the tracing data with the dataset run items
          // hence, we pull the trace_ids and observation_ids separately for all run items
          // afterwards, we aggregate them per run
          const runs = await createDatasetRunsTable(queryInput);

          const totalRuns = await ctx.prisma.datasetRuns.count({
            where: {
              datasetId: queryInput.datasetId,
              projectId: queryInput.projectId,
            },
          });

          return {
            totalRuns,
            runs: runs.map((r) => ({
              id: r.id,
              projectId: r.projectId,
              name: r.name,
              description: r.description,
              metadata: r.metadata,
              createdAt: r.createdAt,
              datasetId: r.datasetId,
              countRunItems: r.countRunItems,
              avgTotalCost: r.avgTotalCost,
              avgLatency: r.avgLatency,
              scores: r.scores,
              runScores: r.runScores,
            })),
          };
        },
        clickhouseExecution: async (queryInput: typeof input) => {
          // Get all runs from PostgreSQL and merge with ClickHouse metrics to maintain consistent count
          const [runsWithMetrics, totalRuns, allRunsBasicInfo] =
            await Promise.all([
              // Get runs that have metrics (only runs with dataset_run_items_rmt)
              getDatasetRunsTableMetricsCh({
                projectId: queryInput.projectId,
                datasetId: queryInput.datasetId,
                limit: queryInput.limit,
                offset:
                  isPresent(queryInput.page) && isPresent(queryInput.limit)
                    ? queryInput.page * queryInput.limit
                    : undefined,
              }),
              // Count all runs (including those without dataset_run_items_rmt)
              ctx.prisma.datasetRuns.count({
                where: {
                  datasetId: queryInput.datasetId,
                  projectId: queryInput.projectId,
                },
              }),
              // Get basic info for all runs to ensure we return all runs, even those without dataset_run_items_rmt
              ctx.prisma.datasetRuns.findMany({
                where: {
                  datasetId: queryInput.datasetId,
                  projectId: queryInput.projectId,
                },
                select: {
                  id: true,
                  name: true,
                  description: true,
                  metadata: true,
                  createdAt: true,
                  datasetId: true,
                  projectId: true,
                },
                ...(isPresent(queryInput.limit) && {
                  take: queryInput.limit,
                }),
                ...(isPresent(queryInput.page) &&
                  isPresent(queryInput.limit) && {
                    skip: queryInput.page * queryInput.limit,
                  }),
                orderBy: {
                  createdAt: "desc",
                },
              }),
            ]);

          // Create lookup map for runs that have metrics
          const metricsLookup = new Map<string, DatasetRunsMetrics>(
            runsWithMetrics.map((run) => [run.id, run]),
          );

          // Only fetch scores for runs that have metrics (runs without dataset_run_items_rmt won't have trace scores)
          const runsWithMetricsIds = runsWithMetrics.map((run) => run.id);
          const [traceScores, runScores] = await Promise.all([
            runsWithMetricsIds.length > 0
              ? getTraceScoresForDatasetRuns(
                  queryInput.projectId,
                  runsWithMetricsIds,
                )
              : [],
            getScoresForDatasetRuns({
              projectId: queryInput.projectId,
              runIds: allRunsBasicInfo.map((run) => run.id),
              includeHasMetadata: true,
              excludeMetadata: false,
            }),
          ]);

          // Merge all runs: use metrics where available, defaults otherwise
          const allRuns = allRunsBasicInfo.map((run) => {
            const metrics = metricsLookup.get(run.id);

            return {
              ...run,
              // Use ClickHouse metrics if available, otherwise use defaults for runs without dataset_run_items_rmt
              countRunItems: metrics?.countRunItems ?? 0,
              avgTotalCost: metrics?.avgTotalCost ?? null,
              avgLatency: metrics?.avgLatency ?? null,
              scores: aggregateScores(
                traceScores.filter((s) => s.datasetRunId === run.id),
              ),
              runScores: aggregateScores(
                runScores.filter((s) => s.datasetRunId === run.id),
              ),
            };
          });

          return {
            totalRuns,
            runs: allRuns,
          };
        },
      });
    }),
  itemById: protectedProjectProcedure
    .input(
      z.object({
        projectId: z.string(),
        datasetId: z.string(),
        datasetItemId: z.string(),
      }),
    )
    .query(async ({ input, ctx }) => {
      return ctx.prisma.datasetItem.findUnique({
        where: {
          id_projectId: { id: input.datasetItemId, projectId: input.projectId },
          datasetId: input.datasetId,
        },
      });
    }),
  countItemsByDatasetId: protectedProjectProcedure
    .input(z.object({ projectId: z.string(), datasetId: z.string() }))
    .query(async ({ input, ctx }) => {
      return await ctx.prisma.datasetItem.count({
        where: {
          datasetId: input.datasetId,
          projectId: input.projectId,
        },
      });
    }),
  itemsByDatasetId: protectedProjectProcedure
    .input(
      z.object({
        projectId: z.string(),
        datasetId: z.string(),
        filter: z.array(singleFilter).nullish(),
        searchQuery: z.string().optional(),
        searchType: z.array(TracingSearchType).optional(),
        ...paginationZod,
      }),
    )
    .query(async ({ input, ctx }) => {
      return await fetchDatasetItems({
        projectId: input.projectId,
        datasetId: input.datasetId,
        filter: input.filter ?? [],
        limit: input.limit,
        page: input.page,
        prisma: ctx.prisma,
        searchQuery: input.searchQuery,
        searchType: input.searchType,
      });
    }),
  baseDatasetItemByDatasetId: protectedProjectProcedure
    .input(
      z.object({
        projectId: z.string(),
        datasetId: z.string(),
        ...paginationZod,
      }),
    )
    .query(async ({ input, ctx }) => {
      const datasetItems = await ctx.prisma.datasetItem.findMany({
        where: { datasetId: input.datasetId, projectId: input.projectId },
        select: {
          id: true,
          input: true,
          expectedOutput: true,
          metadata: true,
        },
        orderBy: [{ createdAt: "desc" }, { id: "desc" }],
        take: input.limit,
        skip: input.page * input.limit,
      });

      const count = await ctx.prisma.datasetItem.count({
        where: {
          datasetId: input.datasetId,
          projectId: input.projectId,
        },
      });

      return {
        datasetItems,
        totalCount: count,
      };
    }),
  updateDatasetItem: protectedProjectProcedure
    .input(
      z.object({
        projectId: z.string(),
        datasetId: z.string(),
        datasetItemId: z.string(),
        input: z.string().optional(),
        expectedOutput: z.string().optional(),
        metadata: z.string().optional(),
        sourceTraceId: z.string().optional(),
        sourceObservationId: z.string().optional(),
        status: z.enum(["ACTIVE", "ARCHIVED"]).optional(),
      }),
    )
    .mutation(async ({ input, ctx }) => {
      throwIfNoProjectAccess({
        session: ctx.session,
        projectId: input.projectId,
        scope: "datasets:CUD",
      });
      const datasetItem = await ctx.prisma.datasetItem.update({
        where: {
          id_projectId: {
            id: input.datasetItemId,
            projectId: input.projectId,
          },
          datasetId: input.datasetId,
        },
        data: {
          input:
            input.input === ""
              ? Prisma.DbNull
              : input.input !== undefined
                ? (JSON.parse(input.input) as Prisma.InputJsonObject)
                : undefined,
          expectedOutput:
            input.expectedOutput === ""
              ? Prisma.DbNull
              : input.expectedOutput !== undefined
                ? (JSON.parse(input.expectedOutput) as Prisma.InputJsonObject)
                : undefined,
          metadata:
            input.metadata === ""
              ? Prisma.DbNull
              : input.metadata !== undefined
                ? (JSON.parse(input.metadata) as Prisma.InputJsonObject)
                : undefined,
          sourceTraceId: input.sourceTraceId,
          sourceObservationId: input.sourceObservationId,
          status: input.status,
        },
      });
      await auditLog({
        session: ctx.session,
        resourceType: "datasetItem",
        resourceId: input.datasetItemId,
        action: "update",
        after: datasetItem,
      });
      return datasetItem;
    }),
  createDataset: protectedProjectProcedure
    .input(
      z.object({
        projectId: z.string(),
        name: StringNoHTMLNonEmpty,
        description: StringNoHTML.nullish(),
        metadata: z.string().nullish(),
      }),
    )
    .mutation(async ({ input, ctx }) => {
      throwIfNoProjectAccess({
        session: ctx.session,
        projectId: input.projectId,
        scope: "datasets:CUD",
      });
      const dataset = await ctx.prisma.dataset.create({
        data: {
          name: input.name,
          description: input.description ?? undefined,
          projectId: input.projectId,
          metadata:
            input.metadata === ""
              ? Prisma.DbNull
              : !!input.metadata
                ? (JSON.parse(input.metadata) as Prisma.InputJsonObject)
                : undefined,
        },
      });

      await auditLog({
        session: ctx.session,
        resourceType: "dataset",
        resourceId: dataset.id,
        action: "create",
        after: dataset,
      });

      return dataset;
    }),
  updateDataset: protectedProjectProcedure
    .input(
      z.object({
        projectId: z.string(),
        datasetId: z.string(),
        name: StringNoHTMLNonEmpty.nullish(),
        description: StringNoHTML.nullish(),
        metadata: z.string().nullish(),
      }),
    )
    .mutation(async ({ input, ctx }) => {
      throwIfNoProjectAccess({
        session: ctx.session,
        projectId: input.projectId,
        scope: "datasets:CUD",
      });
      const dataset = await ctx.prisma.dataset.update({
        where: {
          id_projectId: {
            id: input.datasetId,
            projectId: input.projectId,
          },
        },
        data: {
          name: input.name ?? undefined,
          description: input.description,
          metadata:
            input.metadata === ""
              ? Prisma.DbNull
              : !!input.metadata
                ? (JSON.parse(input.metadata) as Prisma.InputJsonObject)
                : undefined,
        },
      });
      await auditLog({
        session: ctx.session,
        resourceType: "dataset",
        resourceId: dataset.id,
        action: "update",
        after: dataset,
      });

      return dataset;
    }),
  deleteDataset: protectedProjectProcedure
    .input(z.object({ projectId: z.string(), datasetId: z.string() }))
    .mutation(async ({ input, ctx }) => {
      throwIfNoProjectAccess({
        session: ctx.session,
        projectId: input.projectId,
        scope: "datasets:CUD",
      });

      const deletedDataset = await ctx.prisma.dataset.delete({
        where: {
          id_projectId: {
            id: input.datasetId,
            projectId: input.projectId,
          },
        },
      });

      await executeWithDatasetRunItemsStrategy({
        input,
        operationType: DatasetRunItemsOperationType.WRITE,
        postgresExecution: async () => {},
        clickhouseExecution: async (queryInput: typeof input) => {
          await addToDeleteDatasetQueue({
            deletionType: "dataset",
            projectId: queryInput.projectId,
            datasetId: deletedDataset.id,
          });
        },
      });

      await auditLog({
        session: ctx.session,
        resourceType: "dataset",
        resourceId: deletedDataset.id,
        action: "delete",
        before: deletedDataset,
      });

      return deletedDataset;
    }),

  deleteDatasetItem: protectedProjectProcedure
    .input(
      z.object({
        projectId: z.string(),
        datasetId: z.string(),
        datasetItemId: z.string(),
      }),
    )
    .mutation(async ({ input, ctx }) => {
      throwIfNoProjectAccess({
        session: ctx.session,
        projectId: input.projectId,
        scope: "datasets:CUD",
      });

      // First get the item to use in audit log
      const item = await ctx.prisma.datasetItem.findUnique({
        where: {
          id_projectId: {
            id: input.datasetItemId,
            projectId: input.projectId,
          },
          datasetId: input.datasetId,
        },
      });

      if (!item) {
        throw new TRPCError({
          code: "NOT_FOUND",
          message: "Dataset item not found",
        });
      }

      // Delete the dataset item
      const deletedItem = await ctx.prisma.datasetItem.delete({
        where: {
          id_projectId: {
            id: input.datasetItemId,
            projectId: input.projectId,
          },
          datasetId: input.datasetId,
        },
      });

      await auditLog({
        session: ctx.session,
        resourceType: "datasetItem",
        resourceId: deletedItem.id,
        action: "delete",
        before: item,
      });

      return deletedItem;
    }),
  duplicateDataset: protectedProjectProcedure
    .input(
      z.object({
        projectId: z.string(),
        datasetId: z.string(),
      }),
    )
    .mutation(async ({ input, ctx }) => {
      throwIfNoProjectAccess({
        session: ctx.session,
        projectId: input.projectId,
        scope: "datasets:CUD",
      });
      const dataset = await ctx.prisma.dataset.findUnique({
        where: {
          id_projectId: {
            id: input.datasetId,
            projectId: input.projectId,
          },
        },
        include: {
          datasetItems: {
            orderBy: {
              createdAt: "asc",
            },
          },
        },
      });
      if (!dataset) {
        throw new TRPCError({
          code: "NOT_FOUND",
          message: "Dataset not found",
        });
      }

      // find a unique name for the new dataset
      // by appending a counter to the name in case of the name already exists
      // e.g. "Copy of dataset" -> "Copy of dataset (1)"
      const existingDatasetNames = (
        await ctx.prisma.dataset.findMany({
          select: {
            name: true,
          },
          where: {
            projectId: input.projectId,
            name: {
              startsWith: "Copy of " + dataset.name,
            },
          },
        })
      ).map((d) => d.name);
      let counter: number = 0;
      const duplicateDatasetName = (pCounter: number) =>
        pCounter === 0
          ? `Copy of ${dataset.name}`
          : `Copy of ${dataset.name} (${counter})`;
      while (true) {
        if (!existingDatasetNames.includes(duplicateDatasetName(counter))) {
          break;
        }
        counter++;
      }

      const newDataset = await ctx.prisma.dataset.create({
        data: {
          name: duplicateDatasetName(counter),
          description: dataset.description,
          projectId: input.projectId,
          metadata: dataset.metadata ?? undefined,
          datasetItems: {
            createMany: {
              data: dataset.datasetItems.map((item) => ({
                // the items get new ids as they need to be unique on project level
                input: item.input ?? undefined,
                expectedOutput: item.expectedOutput ?? undefined,
                metadata: item.metadata ?? undefined,
                sourceTraceId: item.sourceTraceId,
                sourceObservationId: item.sourceObservationId,
                status: item.status,
              })),
            },
          },
        },
      });

      await auditLog({
        session: ctx.session,
        resourceType: "dataset",
        resourceId: newDataset.id,
        action: "create",
        after: newDataset,
      });

      return { id: newDataset.id };
    }),

  createDatasetItem: protectedProjectProcedure
    .input(
      z.object({
        projectId: z.string(),
        datasetId: z.string(),
        input: z.string().nullish(),
        expectedOutput: z.string().nullish(),
        metadata: z.string().nullish(),
        sourceTraceId: z.string().optional(),
        sourceObservationId: z.string().optional(),
      }),
    )
    .mutation(async ({ input, ctx }) => {
      throwIfNoProjectAccess({
        session: ctx.session,
        projectId: input.projectId,
        scope: "datasets:CUD",
      });
      const dataset = await ctx.prisma.dataset.findUnique({
        where: {
          id_projectId: {
            id: input.datasetId,
            projectId: input.projectId,
          },
        },
      });
      if (!dataset) {
        throw new TRPCError({
          code: "NOT_FOUND",
          message: "Dataset not found",
        });
      }

      const datasetItem = await ctx.prisma.datasetItem.create({
        data: {
          input: formatDatasetItemData(input.input),
          expectedOutput: formatDatasetItemData(input.expectedOutput),
          metadata: formatDatasetItemData(input.metadata),
          datasetId: input.datasetId,
          sourceTraceId: input.sourceTraceId,
          sourceObservationId: input.sourceObservationId,
          projectId: input.projectId,
        },
      });
      await auditLog({
        session: ctx.session,
        resourceType: "datasetItem",
        resourceId: datasetItem.id,
        action: "create",
        after: datasetItem,
      });
      return datasetItem;
    }),

  createManyDatasetItems: protectedProjectProcedure
    .input(
      z.object({
        projectId: z.string(),
        items: z.array(
          z.object({
            datasetId: z.string(),
            input: z.string().nullish(),
            expectedOutput: z.string().nullish(),
            metadata: z.string().nullish(),
            sourceTraceId: z.string().optional(),
            sourceObservationId: z.string().optional(),
          }),
        ),
      }),
    )
    .mutation(async ({ input, ctx }) => {
      throwIfNoProjectAccess({
        session: ctx.session,
        projectId: input.projectId,
        scope: "datasets:CUD",
      });

      // Verify all datasets exist and belong to the project
      const datasetIds = [
        ...new Set(input.items.map((item) => item.datasetId)),
      ];
      const datasets = await ctx.prisma.dataset.findMany({
        where: {
          id: { in: datasetIds },
          projectId: input.projectId,
        },
      });

      if (datasets.length !== datasetIds.length) {
        throw new TRPCError({
          code: "NOT_FOUND",
          message: "One or more datasets not found",
        });
      }

      const itemsWithIds = input.items.map((item) => ({
        id: createCuid(),
        input: formatDatasetItemData(item.input),
        expectedOutput: formatDatasetItemData(item.expectedOutput),
        metadata: formatDatasetItemData(item.metadata),
        datasetId: item.datasetId,
        sourceTraceId: item.sourceTraceId,
        sourceObservationId: item.sourceObservationId,
        projectId: input.projectId,
        status: DatasetStatus.ACTIVE,
      }));

      await ctx.prisma.datasetItem.createMany({
        data: itemsWithIds,
      });

      await Promise.all(
        itemsWithIds.map(async (item) =>
          auditLog({
            session: ctx.session,
            resourceType: "datasetItem",
            resourceId: item.id,
            action: "create",
            after: item,
          }),
        ),
      );

      return;
    }),
  // TODO: separate out into two procedures
  runitemsByRunIdOrItemId: protectedProjectProcedure
    .input(
      z
        .object({
          projectId: z.string(),
          datasetId: z.string().optional(), // require for new procedures
          datasetRunId: z.string().optional(),
          datasetItemId: z.string().optional(),
          ...paginationZod,
        })
        .refine(
          (input) => input.datasetRunId || input.datasetItemId,
          "Must provide either datasetRunId or datasetItemId",
        ),
    )
    .query(async ({ input, ctx }) => {
      return await executeWithDatasetRunItemsStrategy({
        input,
        operationType: DatasetRunItemsOperationType.READ,
        postgresExecution: async (
          queryInput: typeof input,
        ): Promise<RunItemsByIdQueryResult> => {
          const { datasetRunId, datasetItemId } = queryInput;

          const filterQuery =
            datasetRunId && datasetItemId
              ? Prisma.sql`AND (dri.dataset_run_id = ${datasetRunId} OR dri.dataset_item_id = ${datasetItemId})`
              : datasetRunId
                ? Prisma.sql`AND dri.dataset_run_id = ${datasetRunId}`
                : datasetItemId
                  ? Prisma.sql`AND dri.dataset_item_id = ${datasetItemId}`
                  : Prisma.sql``;

          const runItems = await ctx.prisma.$queryRaw<Array<RunItemTableRow>>`
          SELECT 
            di.id AS "datasetItemId",
            di.created_at AS "datasetItemCreatedAt",
            dri.id,
            dri.trace_id AS "traceId",
            dri.observation_id AS "observationId",
            dri.created_at AS "createdAt",
            dri.updated_at AS "updatedAt",
            dri.project_id AS "projectId",
            dri.dataset_run_id AS "datasetRunId",
            dr.name AS "datasetRunName"
          FROM dataset_run_items dri
          INNER JOIN dataset_items di
            ON dri.dataset_item_id = di.id 
            AND dri.project_id = di.project_id
          INNER JOIN dataset_runs dr
            ON dri.dataset_run_id = dr.id
            AND dri.project_id = dr.project_id
          WHERE 
            dri.project_id = ${input.projectId}
            ${filterQuery}
          ORDER BY 
            di.created_at DESC,
            di.id DESC
          LIMIT ${input.limit}
          OFFSET ${input.page * input.limit}
        `;
          if (runItems.length === 0) return { totalRunItems: 0, runItems: [] };

          const totalRunItems = await ctx.prisma.datasetRunItems.count({
            where: {
              projectId: input.projectId,
              datasetRunId: input.datasetRunId,
              datasetItemId: input.datasetItemId,
            },
          });

          // Add scores to the run items while also keeping the datasetRunName
          const runItemNameMap = runItems.reduce(
            (map, item) => {
              map[item.id] = item.datasetRunName;
              return map;
            },
            {} as Record<string, string>,
          );
          const parsedRunItems = (
            await getRunItemsByRunIdOrItemId(input.projectId, runItems)
          ).map((ri) => ({
            ...ri,
            datasetRunName: runItemNameMap[ri.id],
          }));
          // Note: We early return in case of no run items, when adding parameters here, make sure to update the early return above
          return {
            totalRunItems,
            runItems: parsedRunItems,
          };
        },
        clickhouseExecution: async (
          queryInput: typeof input,
        ): Promise<RunItemsByIdQueryResult> => {
          const { datasetRunId, datasetItemId, datasetId } = queryInput;

          const filter = [
            ...(datasetRunId
              ? [
                  {
                    column: "datasetRunId",
                    operator: "any of",
                    value: [datasetRunId],
                    type: "stringOptions" as const,
                  },
                ]
              : []),
            ...(datasetItemId
              ? [
                  {
                    column: "datasetItemId",
                    operator: "any of",
                    value: [datasetItemId],
                    type: "stringOptions" as const,
                  },
                ]
              : []),
          ] as FilterState;

          let finalDatasetId: string | undefined = datasetId;

          if (!finalDatasetId) {
            if (datasetRunId) {
              const datasetRun = await ctx.prisma.datasetRuns.findFirst({
                where: {
                  id: datasetRunId,
                  projectId: queryInput.projectId,
                },
              });

              if (!datasetRun) {
                throw new TRPCError({
                  code: "NOT_FOUND",
                  message: "Dataset run not found",
                });
              }

              finalDatasetId = datasetRun?.datasetId;
            } else if (datasetItemId) {
              const datasetItem = await ctx.prisma.datasetItem.findFirst({
                where: {
                  id: datasetItemId,
                  projectId: queryInput.projectId,
                },
              });
              if (!datasetItem) {
                throw new TRPCError({
                  code: "NOT_FOUND",
                  message: "Dataset item not found",
                });
              }

              finalDatasetId = datasetItem?.datasetId;
            }
          }

          if (!finalDatasetId) {
            throw new TRPCError({
              code: "NOT_FOUND",
              message: "Dataset not found",
            });
          }

          const [runItems, totalRunItems] = await Promise.all([
            getDatasetRunItemsByDatasetIdCh({
              projectId: queryInput.projectId,
              datasetId: finalDatasetId,
              filter,
              // ensure consistent ordering with datasets.baseDatasetItemByDatasetId
              // CH run items are created in reverse order as postgres execution path
              // can be refactored once we switch to CH only implementation
              orderBy: [
                {
                  column: "createdAt",
                  order: "ASC",
                },
                { column: "datasetItemId", order: "DESC" },
              ],
              limit: queryInput.limit,
              offset: queryInput.page * queryInput.limit,
            }),
            getDatasetRunItemsCountByDatasetIdCh({
              projectId: queryInput.projectId,
              datasetId: finalDatasetId,
              filter,
            }),
          ]);

          const runItemNameMap = runItems.reduce(
            (map, item) => {
              map[item.id] = item.datasetRunName;
              return map;
            },
            {} as Record<string, string>,
          );

          const enrichedRunItems = (
            await getRunItemsByRunIdOrItemId(
              queryInput.projectId,
              runItems.map((runItem) => ({
                id: runItem.id,
                traceId: runItem.traceId,
                observationId: runItem.observationId,
                createdAt: runItem.createdAt,
                updatedAt: runItem.updatedAt,
                projectId: runItem.projectId,
                datasetRunId: runItem.datasetRunId,
                datasetItemId: runItem.datasetItemId,
              })),
            )
          ).map((runItem) => ({
            ...runItem,
            datasetRunName: runItemNameMap[runItem.id],
          }));

          // Note: We early return in case of no run items, when adding parameters here, make sure to update the early return above
          return {
            totalRunItems,
            runItems: enrichedRunItems,
          };
        },
      });
    }),
  datasetItemsBasedOnTraceOrObservation: protectedProjectProcedure
    .input(
      z.object({
        projectId: z.string(),
        traceId: z.string(),
        observationId: z.string().optional(),
      }),
    )
    .query(async ({ input, ctx }) => {
      return ctx.prisma.datasetItem.findMany({
        where: {
          projectId: input.projectId,
          sourceTraceId: input.traceId,
          sourceObservationId: input.observationId ?? null, // null as it should not include observations from the same trace
        },
        select: {
          dataset: {
            select: {
              id: true,
              name: true,
            },
          },
          id: true,
        },
        orderBy: {
          dataset: {
            name: "asc",
          },
        },
      });
    }),
  deleteDatasetRuns: protectedProjectProcedure
    .input(
      z.object({
        projectId: z.string(),
        // temporary: make optional to not break existing contracts
        datasetId: z.string().optional(),
        datasetRunIds: z.array(z.string()),
      }),
    )
    .mutation(async ({ input, ctx }) => {
      throwIfNoProjectAccess({
        session: ctx.session,
        projectId: input.projectId,
        scope: "datasets:CUD",
      });

      // Get all dataset runs first for audit logging
      const datasetRuns = await ctx.prisma.datasetRuns.findMany({
        where: {
          id: { in: input.datasetRunIds },
          projectId: input.projectId,
        },
      });

      // Delete all dataset runs
      await ctx.prisma.datasetRuns.deleteMany({
        where: {
          id: { in: input.datasetRunIds },
          projectId: input.projectId,
        },
      });

      await executeWithDatasetRunItemsStrategy({
        input,
        operationType: DatasetRunItemsOperationType.WRITE,
        postgresExecution: async () => {},
        clickhouseExecution: async () => {
          // Trigger async delete of dataset run items
          await addToDeleteDatasetQueue({
            deletionType: "dataset-runs",
            projectId: input.projectId,
            // temporary: while dataset id is optional, we can pull it from the first run
            // users can only use this on pages in UI that are pre-filtered by dataset id
            datasetId: input.datasetId ?? datasetRuns[0].datasetId,
            datasetRunIds: input.datasetRunIds,
          });
        },
      });

      // Log audit entries for each deleted run
      await Promise.all(
        datasetRuns.map((run) =>
          auditLog({
            session: ctx.session,
            resourceType: "datasetRun",
            resourceId: run.id,
            action: "delete",
            before: run,
          }),
        ),
      );

      return datasetRuns;
    }),
  getRunLevelScoreKeysAndProps: protectedProjectProcedure
    .input(
      z.object({
        projectId: z.string(),
        datasetId: z.string(),
      }),
    )
    .query(async ({ input, ctx }) => {
      const dataset = await ctx.prisma.dataset.findUnique({
        where: {
          id_projectId: {
            id: input.datasetId,
            projectId: input.projectId,
          },
        },
        select: {
          id: true,
          createdAt: true,
        },
      });

      if (!dataset) {
        throw new TRPCError({
          code: "NOT_FOUND",
          message: "Dataset not found",
        });
      }

      const datasetRuns = await ctx.prisma.datasetRuns.findMany({
        where: {
          datasetId: input.datasetId,
          projectId: input.projectId,
        },
        select: {
          id: true,
        },
      });

      if (datasetRuns.length === 0) {
        return [];
      }

      const res = await getRunScoresGroupedByNameSourceType(
        input.projectId,
        datasetRuns.map((dr) => dr.id),
        dataset.createdAt,
      );
      return res.map(({ name, source, dataType }) => ({
        key: composeAggregateScoreKey({ name, source, dataType }),
        name: name,
        source: source,
        dataType: dataType,
      }));
    }),
  upsertRemoteExperiment: protectedProjectProcedure
    .input(
      z.object({
        projectId: z.string(),
        datasetId: z.string(),
        url: z.string(),
        defaultPayload: z.string(),
      }),
    )
    .mutation(async ({ input, ctx }) => {
      throwIfNoProjectAccess({
        session: ctx.session,
        projectId: input.projectId,
        scope: "datasets:CUD",
      });

      const dataset = await ctx.prisma.dataset.findUnique({
        where: {
          id_projectId: {
            id: input.datasetId,
            projectId: input.projectId,
          },
        },
      });

      if (!dataset) {
        throw new TRPCError({
          code: "NOT_FOUND",
          message: "Dataset not found",
        });
      }

      const updatedDataset = await ctx.prisma.dataset.update({
        where: {
          id_projectId: {
            id: input.datasetId,
            projectId: input.projectId,
          },
        },
        data: {
          remoteExperimentUrl: input.url,
          remoteExperimentPayload: input.defaultPayload ?? {},
        },
      });

      await auditLog({
        session: ctx.session,
        resourceType: "dataset",
        resourceId: updatedDataset.id,
        action: "update",
        after: updatedDataset,
      });

      return updatedDataset;
    }),
  getRemoteExperiment: protectedProjectProcedure
    .input(z.object({ projectId: z.string(), datasetId: z.string() }))
    .query(async ({ input, ctx }) => {
      const dataset = await ctx.prisma.dataset.findUnique({
        where: {
          id_projectId: { id: input.datasetId, projectId: input.projectId },
        },
        select: {
          remoteExperimentUrl: true,
          remoteExperimentPayload: true,
        },
      });

      if (!dataset || !dataset.remoteExperimentUrl) return null;

      return {
        url: dataset.remoteExperimentUrl,
        payload: dataset.remoteExperimentPayload,
      };
    }),
  triggerRemoteExperiment: protectedProjectProcedure
    .input(
      z.object({
        projectId: z.string(),
        datasetId: z.string(),
        payload: z.string().optional(),
      }),
    )
    .mutation(async ({ input, ctx }) => {
      throwIfNoProjectAccess({
        session: ctx.session,
        projectId: input.projectId,
        scope: "datasets:CUD",
      });

      const dataset = await ctx.prisma.dataset.findUnique({
        where: {
          id_projectId: {
            id: input.datasetId,
            projectId: input.projectId,
          },
        },
        select: {
          id: true,
          name: true,
          remoteExperimentUrl: true,
          remoteExperimentPayload: true,
        },
      });

      if (!dataset) {
        throw new TRPCError({
          code: "NOT_FOUND",
          message: "Dataset not found",
        });
      }

      if (!dataset.remoteExperimentUrl) {
        throw new TRPCError({
          code: "BAD_REQUEST",
          message: "No remoteExperiment URL configured for this dataset",
        });
      }

      try {
        const response = await fetch(dataset.remoteExperimentUrl, {
          method: "POST",
          headers: {
            "Content-Type": "application/json",
          },
          body: JSON.stringify({
            projectId: input.projectId,
            datasetId: input.datasetId,
            datasetName: dataset.name,
            payload: input.payload ?? dataset.remoteExperimentPayload,
          }),
          signal: AbortSignal.timeout(10000), // 10 second timeout
        });

        if (!response.ok) {
          return {
            success: false,
          };
        }

        return {
          success: true,
        };
      } catch (error) {
        console.log({ error });
        if (error instanceof Error) {
          return {
            success: false,
          };
        }
        return {
          success: false,
        };
      }
    }),
  deleteRemoteExperiment: protectedProjectProcedure
    .input(z.object({ projectId: z.string(), datasetId: z.string() }))
    .mutation(async ({ input, ctx }) => {
      throwIfNoProjectAccess({
        session: ctx.session,
        projectId: input.projectId,
        scope: "datasets:CUD",
      });

      const dataset = await ctx.prisma.dataset.findUnique({
        where: {
          id_projectId: {
            id: input.datasetId,
            projectId: input.projectId,
          },
        },
      });

      if (!dataset) {
        throw new TRPCError({
          code: "NOT_FOUND",
          message: "Dataset not found",
        });
      }

      const updatedDataset = await ctx.prisma.dataset.update({
        where: {
          id_projectId: {
            id: input.datasetId,
            projectId: input.projectId,
          },
        },
        data: {
          remoteExperimentUrl: null,
          remoteExperimentPayload: Prisma.DbNull,
        },
      });

      await auditLog({
        session: ctx.session,
        resourceType: "dataset",
        resourceId: updatedDataset.id,
        action: "update",
        after: updatedDataset,
      });

      return updatedDataset;
    }),
});<|MERGE_RESOLUTION|>--- conflicted
+++ resolved
@@ -16,12 +16,8 @@
   StringNoHTML,
   StringNoHTMLNonEmpty,
   isPresent,
-<<<<<<< HEAD
 } from "@langfuse/shared/utils";
-=======
-  TracingSearchType,
-} from "@langfuse/shared";
->>>>>>> dd41a219
+import { TracingSearchType } from "@langfuse/shared/interfaces";
 import { TRPCError } from "@trpc/server";
 import {
   createDatasetRunsTable,
