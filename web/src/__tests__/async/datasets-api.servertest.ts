/** @jest-environment node */
import { prisma } from "@langfuse/shared/db";
import {
  makeAPICall,
  makeZodVerifiedAPICall,
} from "@/src/__tests__/test-utils";
import { v4 } from "uuid";
import {
  GetDatasetItemV1Response,
  GetDatasetItemsV1Response,
  GetDatasetRunV1Response,
  GetDatasetRunsV1Response,
  GetDatasetV1Response,
  GetDatasetV2Response,
  GetDatasetsV1Response,
  GetDatasetsV2Response,
  PostDatasetItemsV1Response,
  PostDatasetRunItemsV1Response,
  PostDatasetsV1Response,
  PostDatasetsV2Response,
  DeleteDatasetItemV1Response,
  DeleteDatasetRunV1Response,
  GetDatasetRunItemsV1Response,
} from "@/src/features/public-api/types/datasets";
import { v4 as uuidv4 } from "uuid";
import {
  createObservation,
  createObservationsCh,
  createTrace,
  createTracesCh,
  createOrgProjectAndApiKey,
  getDatasetRunItemsByDatasetIdCh,
<<<<<<< HEAD
} from "@langfuse/shared/server";
=======
  createDatasetRunItemsCh,
  createDatasetRunItem,
} from "@langfuse/shared/src/server";
>>>>>>> f47f6365
import waitForExpect from "wait-for-expect";

describe("/api/public/datasets and /api/public/dataset-items API Endpoints", () => {
  const traceId = v4();
  const observationId = v4();
  let auth: string;
  let projectId: string;

  beforeEach(async () => {
    const { auth: newAuth, projectId: newProjectId } =
      await createOrgProjectAndApiKey();
    auth = newAuth;
    projectId = newProjectId;
    const trace = createTrace({
      id: traceId,
      name: "trace-name",
      user_id: "user-1",
      project_id: projectId,
      metadata: { key: "value" },
      release: "1.0.0",
      version: "2.0.0",
    });

    const observation = createObservation({
      id: observationId,
      trace_id: traceId,
      project_id: projectId,
      type: "GENERATION",
      name: "generation-name",
      start_time: new Date("2021-01-01T00:00:00.000Z").getTime(),
      end_time: new Date("2021-01-01T00:00:00.000Z").getTime(),
      model_parameters: JSON.stringify({ key: "value" }),
      input: JSON.stringify({ key: "value" }),
      metadata: { key: "value" },
      version: "2.0.0",
    });

    await createTracesCh([trace]);
    await createObservationsCh([observation]);
  });

  it("should create and get a dataset (v1), include special characters", async () => {
    const createRes = await makeZodVerifiedAPICall(
      PostDatasetsV1Response,
      "POST",
      "/api/public/datasets",
      {
        name: "dataset + name",
        description: "dataset-description",
        metadata: { foo: "bar" },
      },
      auth,
    );
    expect(createRes.status).toBe(200);
    expect(createRes.body).toMatchObject({
      name: "dataset + name",
      description: "dataset-description",
      metadata: { foo: "bar" },
      items: [],
      runs: [],
    });

    const dbDataset = await prisma.dataset.findMany({
      where: {
        name: "dataset + name",
      },
    });
    expect(dbDataset.length).toBeGreaterThan(0);

    // get dataset (v1) excluding items and runs
    const getDatasetV1 = await makeZodVerifiedAPICall(
      GetDatasetV1Response,
      "GET",
      `/api/public/datasets/${encodeURIComponent("dataset + name")}`,
      undefined,
      auth,
    );
    expect(getDatasetV1.status).toBe(200);
    expect(getDatasetV1.body).toMatchObject({
      name: "dataset + name",
      description: "dataset-description",
      metadata: { foo: "bar" },
      items: [],
      runs: [],
    });
  });

  it("should create and get a dataset (v2), include special characters", async () => {
    const createRes = await makeZodVerifiedAPICall(
      PostDatasetsV2Response,
      "POST",
      "/api/public/v2/datasets",
      {
        name: "dataset + name + v2",
        description: "dataset-description",
        metadata: { foo: "bar" },
      },
      auth,
    );
    expect(createRes.status).toBe(200);
    expect(createRes.body).toMatchObject({
      name: "dataset + name + v2",
      description: "dataset-description",
      metadata: { foo: "bar" },
    });

    const dbDataset = await prisma.dataset.findMany({
      where: {
        name: "dataset + name + v2",
      },
    });
    expect(dbDataset.length).toBeGreaterThan(0);

    // get dataset (v2) excluding items and runs
    const getDatasetV2 = await makeZodVerifiedAPICall(
      GetDatasetV2Response,
      "GET",
      `/api/public/v2/datasets/${encodeURIComponent("dataset + name + v2")}`,
      undefined,
      auth,
    );
    expect(getDatasetV2.status).toBe(200);
    expect(getDatasetV2.body).toMatchObject({
      name: "dataset + name + v2",
      description: "dataset-description",
      metadata: { foo: "bar" },
    });
    expect(getDatasetV2.body).not.toHaveProperty("items");
    expect(getDatasetV2.body).not.toHaveProperty("runs");
  });

  it("should not return ARCHIVED dataset items when getting a dataset", async () => {
    // Create dataset
    await makeZodVerifiedAPICall(
      PostDatasetsV1Response,
      "POST",
      "/api/public/datasets",
      {
        name: "dataset-with-archived",
        description: "dataset with archived items",
      },
      auth,
    );

    // Create an archived dataset item
    const archivedItem = await makeZodVerifiedAPICall(
      PostDatasetItemsV1Response,
      "POST",
      "/api/public/dataset-items",
      {
        datasetName: "dataset-with-archived",
        id: "archived-item-id",
        input: { key: "value" },
        status: "ARCHIVED",
      },
      auth,
    );
    expect(archivedItem.status).toBe(200);

    // Create an active dataset item
    const activeItem = await makeZodVerifiedAPICall(
      PostDatasetItemsV1Response,
      "POST",
      "/api/public/dataset-items",
      {
        datasetName: "dataset-with-archived",
        id: "active-item-id",
        input: { key: "value" },
        status: "ACTIVE",
      },
      auth,
    );
    expect(activeItem.status).toBe(200);

    // Get dataset and verify only active item is returned
    const getDataset = await makeZodVerifiedAPICall(
      GetDatasetV1Response,
      "GET",
      `/api/public/datasets/${encodeURIComponent("dataset-with-archived")}`,
      undefined,
      auth,
    );

    expect(getDataset.status).toBe(200);
    expect(getDataset.body.items).toHaveLength(1);
    expect(getDataset.body.items[0].id).toEqual("active-item-id");
  });

  it("should correctly update dataset items", async () => {
    const datasetItemId = v4();
    const datasetName = v4();

    await prisma.dataset.create({
      data: {
        name: datasetName,
        projectId: projectId,
      },
    });

    await makeZodVerifiedAPICall(
      PostDatasetItemsV1Response,
      "POST",
      "/api/public/dataset-items",
      {
        datasetName: datasetName,
        id: datasetItemId,
        input: { key: "value" },
        expectedOutput: { key: "value" },
        metadata: null,
        sourceTraceId: null,
        sourceObservationId: null,
        status: null,
      },
      auth,
    );

    await makeZodVerifiedAPICall(
      PostDatasetItemsV1Response,
      "POST",
      "/api/public/dataset-items",
      {
        datasetName: datasetName,
        id: datasetItemId,
        input: { john: "doe" },
        expectedOutput: { john: "doe" },
        metadata: null,
        sourceTraceId: null,
        sourceObservationId: null,
        status: null,
      },
      auth,
    );

    const databaseDatasetItem = await prisma.datasetItem.findFirst({
      where: {
        id: datasetItemId,
      },
    });
    expect(databaseDatasetItem).toMatchObject({
      input: { john: "doe" },
      expectedOutput: { john: "doe" },
    });
  });

  it("should return 404 when trying to update dataset item that exists in different dataset of the same project", async () => {
    const datasetItemId = v4();

    const dataset = await prisma.dataset.create({
      data: {
        name: "dataset-name-1",
        projectId: projectId,
      },
    });

    await prisma.dataset.create({
      data: {
        name: "dataset-name-2",
        projectId: projectId,
      },
    });

    await prisma.datasetItem.create({
      data: {
        id: datasetItemId,
        datasetId: dataset.id,
        projectId: projectId,
      },
    });

    const response = await makeAPICall(
      "POST",
      "/api/public/dataset-items",
      {
        datasetName: "dataset-name-2",
        id: datasetItemId,
        input: { key: "new-value" },
        expectedOutput: { key: "new-value" },
      },
      auth,
    );

    expect(response.status).toBe(404);
  });

  it("GET datasets (v1 & v2)", async () => {
    // v1 post
    await makeZodVerifiedAPICall(
      PostDatasetsV1Response,
      "POST",
      "/api/public/datasets",
      {
        name: "dataset-name-1",
        description: "dataset-description-1",
        metadata: { key: "value" },
      },
      auth,
    );
    // v2 post
    await makeZodVerifiedAPICall(
      PostDatasetsV2Response,
      "POST",
      "/api/public/v2/datasets",
      {
        name: "dataset-name-2",
      },
      auth,
    );

    const datasetItemId = v4();

    const createItemRes = await makeZodVerifiedAPICall(
      PostDatasetItemsV1Response,
      "POST",
      "/api/public/dataset-items",
      {
        datasetName: "dataset-name-2",
        input: { key: "value" },
        expectedOutput: { key: "value" },
        metadata: { key: "value-dataset-item" },
        id: datasetItemId,
      },
      auth,
    );

    expect(createItemRes.status).toBe(200);
    expect(createItemRes.body).toMatchObject({
      datasetName: "dataset-name-2", // not included in db table
    });

    await makeZodVerifiedAPICall(
      PostDatasetRunItemsV1Response,
      "POST",
      "/api/public/dataset-run-items",
      {
        datasetItemId: datasetItemId,
        observationId: observationId,
        runName: "test-run",
        metadata: { key: "value" },
      },
      auth,
    );

    const getDatasetsV1 = await makeZodVerifiedAPICall(
      GetDatasetsV1Response,
      "GET",
      `/api/public/datasets`,
      undefined,
      auth,
    );

    expect(getDatasetsV1.status).toBe(200);
    expect(getDatasetsV1.body).toMatchObject({
      data: expect.arrayContaining([
        expect.objectContaining({
          name: "dataset-name-1",
          description: "dataset-description-1",
          metadata: { key: "value" },
          items: [],
          runs: [],
        }),
        expect.objectContaining({
          name: "dataset-name-2",
          items: [datasetItemId],
          runs: ["test-run"],
        }),
      ]),
      meta: expect.objectContaining({
        totalItems: 2,
        page: 1,
      }),
    });

    const getDatasetsV2 = await makeZodVerifiedAPICall(
      GetDatasetsV2Response,
      "GET",
      `/api/public/v2/datasets`,
      undefined,
      auth,
    );

    expect(getDatasetsV2.status).toBe(200);
    expect(getDatasetsV2.body).toMatchObject({
      data: expect.arrayContaining([
        expect.objectContaining({
          name: "dataset-name-1",
          description: "dataset-description-1",
          metadata: { key: "value" },
        }),
        expect.objectContaining({
          name: "dataset-name-2",
          description: null,
          metadata: null,
        }),
      ]),
      meta: expect.objectContaining({
        totalItems: 2,
        page: 1,
      }),
    });
  });

  it("should create and get a dataset items (via datasets (v1), individually, and as a list)", async () => {
    await makeZodVerifiedAPICall(
      PostDatasetsV1Response,
      "POST",
      "/api/public/datasets",
      {
        name: "dataset-name",
      },
      auth,
    );
    for (let i = 0; i < 5; i++) {
      await makeZodVerifiedAPICall(
        PostDatasetItemsV1Response,
        "POST",
        "/api/public/dataset-items",
        {
          datasetName: "dataset-name",
          input: { key: "value" },
          expectedOutput: { key: "value" },
          metadata: { key: "value-dataset-item" },
          sourceTraceId: i % 2 === 0 ? traceId : undefined,
          sourceObservationId: i % 2 === 0 ? observationId : undefined,
        },
        auth,
      );
    }
    const dbDatasetItems = await prisma.datasetItem.findMany({
      where: {
        projectId: projectId,
        dataset: {
          name: "dataset-name",
        },
      },
      orderBy: {
        createdAt: "desc",
      },
    });
    expect(dbDatasetItems.length).toBe(5);
    const dbDatasetItemsApiResponseFormat = dbDatasetItems.map(
      // eslint-disable-next-line @typescript-eslint/no-unused-vars
      ({ projectId, ...item }) => ({
        ...item,
        createdAt: item.createdAt.toISOString(),
        updatedAt: item.updatedAt.toISOString(),
        datasetName: "dataset-name",
      }),
    );

    // add another dataset to test the list endpoint
    await makeZodVerifiedAPICall(
      PostDatasetsV1Response,
      "POST",
      "/api/public/datasets",
      {
        name: "dataset-name-other",
      },
      auth,
    );
    await makeZodVerifiedAPICall(
      PostDatasetItemsV1Response,
      "POST",
      "/api/public/dataset-items",
      {
        datasetName: "dataset-name-other",
        input: { key: "value" },
        expectedOutput: { key: "value" },
      },
      auth,
    );
    const dbDatasetItemsOther = await prisma.datasetItem.findMany({
      where: {
        projectId: projectId,
        dataset: {
          name: "dataset-name-other",
        },
      },
      orderBy: {
        createdAt: "desc",
      },
    });
    expect(dbDatasetItemsOther.length).toBe(1);
    const dbDatasetItemsOtherApiResponseFormat = dbDatasetItemsOther.map(
      // eslint-disable-next-line @typescript-eslint/no-unused-vars
      ({ projectId, ...item }) => ({
        ...item,
        createdAt: item.createdAt.toISOString(),
        updatedAt: item.updatedAt.toISOString(),
        datasetName: "dataset-name-other",
      }),
    );
    const dbDatasetItemsAllApiResponseFormat = [
      ...dbDatasetItemsApiResponseFormat,
      ...dbDatasetItemsOtherApiResponseFormat,
    ].sort((a, b) => b.createdAt.localeCompare(a.createdAt)); // createdAt desc

    // Get dataset (v1) includes list of items
    const getDataset = await makeZodVerifiedAPICall(
      GetDatasetV1Response,
      "GET",
      `/api/public/datasets/dataset-name`,
      undefined,
      auth,
    );
    expect(getDataset.status).toBe(200);
    expect(getDataset.body).toMatchObject({
      name: "dataset-name",
      items: dbDatasetItemsApiResponseFormat,
    });

    // Get List
    const getDatasetItemsAll = await makeZodVerifiedAPICall(
      GetDatasetItemsV1Response,
      "GET",
      `/api/public/dataset-items`,
      undefined,
      auth,
    );
    expect(getDatasetItemsAll.status).toBe(200);
    expect(getDatasetItemsAll.body).toMatchObject({
      data: dbDatasetItemsAllApiResponseFormat,
      meta: expect.objectContaining({
        totalItems: 6,
        page: 1,
      }),
    });
    // Get List, check pagination
    const getDatasetItemsAllPage2 = await makeZodVerifiedAPICall(
      GetDatasetItemsV1Response,
      "GET",
      `/api/public/dataset-items?page=2&limit=1`,
      undefined,
      auth,
    );
    expect(getDatasetItemsAllPage2.status).toBe(200);
    expect(getDatasetItemsAllPage2.body).toMatchObject({
      data: dbDatasetItemsAllApiResponseFormat.slice(1, 2),
      meta: expect.objectContaining({
        totalItems: 6,
        page: 2,
        totalPages: 6,
        limit: 1,
      }),
    });
    // Get filtered list by datasetName
    const getDatasetItems = await makeZodVerifiedAPICall(
      GetDatasetItemsV1Response,
      "GET",
      `/api/public/dataset-items?datasetName=dataset-name`,
      undefined,
      auth,
    );
    expect(getDatasetItems.status).toBe(200);
    expect(getDatasetItems.body).toMatchObject({
      data: dbDatasetItemsApiResponseFormat,
      meta: expect.objectContaining({
        totalItems: 5,
        page: 1,
      }),
    });
    // Get filtered list by sourceTraceId
    const getDatasetItemsTrace = await makeZodVerifiedAPICall(
      GetDatasetItemsV1Response,
      "GET",
      `/api/public/dataset-items?sourceTraceId=${traceId}`,
      undefined,
      auth,
    );
    expect(getDatasetItemsTrace.status).toBe(200);
    expect(getDatasetItemsTrace.body).toMatchObject({
      data: dbDatasetItemsApiResponseFormat.filter(
        (item) => item.sourceTraceId === traceId,
      ),
      meta: expect.objectContaining({
        totalItems: 3,
        page: 1,
      }),
    });
    // Get filtered list by sourceObservationId
    const getDatasetItemsObservation = await makeZodVerifiedAPICall(
      GetDatasetItemsV1Response,
      "GET",
      `/api/public/dataset-items?sourceObservationId=${observationId}`,
      undefined,
      auth,
    );
    expect(getDatasetItemsObservation.status).toBe(200);
    expect(getDatasetItemsObservation.body).toMatchObject({
      data: dbDatasetItemsApiResponseFormat.filter(
        (item) => item.sourceObservationId === observationId,
      ),
      meta: expect.objectContaining({
        totalItems: 3,
        page: 1,
      }),
    });

    // Get single item
    const singleItem = dbDatasetItemsApiResponseFormat[0];
    const getDatasetItem = await makeZodVerifiedAPICall(
      GetDatasetItemV1Response,
      "GET",
      `/api/public/dataset-items/${singleItem.id}`,
      undefined,
      auth,
    );
    expect(getDatasetItem.status).toBe(200);
    expect(getDatasetItem.body).toMatchObject(singleItem);
  });

  it("should upsert a dataset item", async () => {
    await makeZodVerifiedAPICall(
      PostDatasetsV1Response,
      "POST",
      "/api/public/datasets",
      {
        name: "dataset-name",
      },
      auth,
    );

    const item1 = await makeZodVerifiedAPICall(
      PostDatasetItemsV1Response,
      "POST",
      "/api/public/dataset-items",
      {
        id: "dataset-item-id",
        datasetName: "dataset-name",
        input: { key: "value" },
        metadata: { key: "value-dataset-item" },
      },
      auth,
    );
    expect(item1.status).toBe(200);
    expect(item1.body).toMatchObject({
      id: "dataset-item-id",
    });

    const item2 = await makeZodVerifiedAPICall(
      PostDatasetItemsV1Response,
      "POST",
      "/api/public/dataset-items",
      {
        id: "dataset-item-id",
        datasetName: "dataset-name",
        input: { key: "value2" },
        metadata: ["hello-world"],
        status: "ARCHIVED",
      },
      auth,
    );
    expect(item2.status).toBe(200);
    expect(item2.body).toMatchObject({
      id: "dataset-item-id",
      input: { key: "value2" },
      metadata: ["hello-world"],
      status: "ARCHIVED",
    });

    const dbDatasetItem = await prisma.datasetItem.findFirst({
      where: { id: "dataset-item-id", projectId },
    });
    expect(dbDatasetItem).not.toBeNull();
    expect(dbDatasetItem?.input).toMatchObject({ key: "value2" });
    expect(dbDatasetItem?.metadata).toMatchObject(["hello-world"]);
    expect(dbDatasetItem?.status).toBe("ARCHIVED");
  });

  it("should create and get a dataset run, include special characters", async () => {
    const dataset = await makeZodVerifiedAPICall(
      PostDatasetsV1Response,
      "POST",
      "/api/public/datasets",
      {
        name: "dataset name",
      },
      auth,
    );
    expect(dataset.status).toBe(200);
    expect(dataset.body).toMatchObject({
      name: "dataset name",
    });
    await makeZodVerifiedAPICall(
      PostDatasetItemsV1Response,
      "POST",
      "/api/public/dataset-items",
      {
        datasetName: "dataset name",
        id: "dataset-item-id",
        input: { key: "value" },
        expectedOutput: { key: "value" },
      },
      auth,
    );
    const traceId = v4();
    const observationId = v4();
    const trace = createTrace({
      id: traceId,
      name: "trace-name",
      user_id: "user-1",
      project_id: projectId,
      metadata: { key: "value" },
      release: "1.0.0",
      version: "2.0.0",
    });

    const observation = createObservation({
      id: observationId,
      trace_id: traceId,
      project_id: projectId,
      type: "GENERATION",
      name: "generation-name",
      start_time: new Date("2021-01-01T00:00:00.000Z").getTime(),
      end_time: new Date("2021-01-01T00:00:00.000Z").getTime(),
      model_parameters: JSON.stringify({ key: "value" }),
      input: JSON.stringify({ key: "value" }),
      metadata: { key: "value" },
      version: "2.0.0",
    });

    await createTracesCh([trace]);
    await createObservationsCh([observation]);

    const runItemObservation = await makeZodVerifiedAPICall(
      PostDatasetRunItemsV1Response,
      "POST",
      "/api/public/dataset-run-items",
      {
        datasetItemId: "dataset-item-id",
        traceId: traceId,
        observationId: observationId,
        runName: "run + only + observation",
        runDescription: "run-description",
        metadata: { key: "value" },
      },
      auth,
    );
    const dbRunObservation = await prisma.datasetRuns.findFirst({
      where: {
        projectId,
        name: "run + only + observation",
      },
    });
    expect(dbRunObservation).not.toBeNull();
    expect(dbRunObservation?.datasetId).toBe(dataset.body.id);
    expect(dbRunObservation?.metadata).toMatchObject({ key: "value" });
    expect(dbRunObservation?.description).toBe("run-description");
    expect(runItemObservation.status).toBe(200);

    await waitForExpect(async () => {
      const runItems = await getDatasetRunItemsByDatasetIdCh({
        projectId,
        datasetId: dbRunObservation!.datasetId,
        filter: [
          {
            column: "datasetRunId",
            operator: "any of",
            value: [runItemObservation.body.datasetRunId],
            type: "stringOptions" as const,
          },
        ],
        orderBy: {
          column: "createdAt",
          order: "DESC",
        },
        limit: 10,
      });

      expect(runItems).toHaveLength(1);
      expect(runItems[0].id).toBe(runItemObservation.body.id);

      const getRunAPI = await makeZodVerifiedAPICall(
        GetDatasetRunV1Response,
        "GET",
        `/api/public/datasets/${encodeURIComponent("dataset name")}/runs/${encodeURIComponent("run + only + observation")}`,
        undefined,
        auth,
      );
      expect(getRunAPI.status).toBe(200);
      expect(getRunAPI.body.datasetRunItems).toHaveLength(1);
      expect(getRunAPI.body).toMatchObject({
        name: "run + only + observation",
        description: "run-description",
        metadata: { key: "value" },
        datasetId: dataset.body.id,
        datasetName: "dataset name",
        datasetRunItems: expect.arrayContaining([
          expect.objectContaining({
            datasetItemId: "dataset-item-id",
            observationId: observationId,
            traceId: traceId,
            datasetRunName: "run + only + observation",
          }),
        ]),
      });
    }, 30000);

    const runItemTrace = await makeZodVerifiedAPICall(
      PostDatasetRunItemsV1Response,
      "POST",
      "/api/public/dataset-run-items",
      {
        datasetItemId: "dataset-item-id",
        traceId: traceId,
        runName: "run-only-trace",
        metadata: { key: "value" },
      },
      auth,
    );

    expect(runItemTrace.status).toBe(200);
    expect(runItemTrace.body).toMatchObject({
      datasetRunName: "run-only-trace", // not included in db table
    });

    const dbRunTrace = await prisma.datasetRuns.findFirst({
      where: {
        projectId,
        name: "run-only-trace",
      },
    });
    expect(dbRunTrace).not.toBeNull();
    expect(dbRunTrace?.datasetId).toBe(dataset.body.id);
    expect(dbRunTrace?.metadata).toMatchObject({ key: "value" });
    expect(runItemTrace.status).toBe(200);

    const runItemBoth = await makeZodVerifiedAPICall(
      PostDatasetRunItemsV1Response,
      "POST",
      "/api/public/dataset-run-items",
      {
        datasetItemId: "dataset-item-id",
        observationId: observationId,
        traceId: traceId,
        runName: "run-name-both",
        metadata: { key: "value" },
      },
      auth,
    );
    const dbRunBoth = await prisma.datasetRuns.findFirst({
      where: {
        projectId,
        name: "run-name-both",
      },
    });
    expect(dbRunBoth).not.toBeNull();
    expect(dbRunBoth?.datasetId).toBe(dataset.body.id);
    expect(dbRunBoth?.metadata).toMatchObject({ key: "value" });
    expect(runItemBoth.status).toBe(200);
  }, 90000);

  it("GET /api/public/datasets/{datasetName}/runs", async () => {
    // create multiple runs
    await makeZodVerifiedAPICall(
      PostDatasetsV1Response,
      "POST",
      "/api/public/datasets",
      {
        name: "dataset-name",
      },
      auth,
    );
    await makeZodVerifiedAPICall(
      PostDatasetItemsV1Response,
      "POST",
      "/api/public/dataset-items",
      {
        datasetName: "dataset-name",
        id: "dataset-item-id",
        input: { key: "value" },
        expectedOutput: { key: "value" },
      },
      auth,
    );
    const traceId = v4();
    const observationId = v4();
    const trace = createTrace({
      id: traceId,
      name: "trace-name",
      user_id: "user-1",
      project_id: projectId,
      metadata: { key: "value" },
      release: "1.0.0",
      version: "2.0.0",
    });

    const observation = createObservation({
      id: observationId,
      trace_id: traceId,
      project_id: projectId,
      type: "GENERATION",
      name: "generation-name",
      start_time: new Date("2021-01-01T00:00:00.000Z").getTime(),
      end_time: new Date("2021-01-01T00:00:00.000Z").getTime(),
      model_parameters: JSON.stringify({ key: "value" }),
      input: JSON.stringify({ key: "value" }),
      metadata: { key: "value" },
      version: "2.0.0",
    });

    await createTracesCh([trace]);
    await createObservationsCh([observation]);

    await makeZodVerifiedAPICall(
      PostDatasetRunItemsV1Response,
      "POST",
      "/api/public/dataset-run-items",
      {
        datasetItemId: "dataset-item-id",
        traceId: traceId,
        observationId: observationId,
        runName: "run-1",
      },
      auth,
    );
    await makeZodVerifiedAPICall(
      PostDatasetRunItemsV1Response,
      "POST",
      "/api/public/dataset-run-items",
      {
        datasetItemId: "dataset-item-id",
        traceId: traceId,
        observationId: observationId,
        runName: "run-2",
      },
      auth,
    );
    await makeZodVerifiedAPICall(
      PostDatasetRunItemsV1Response,
      "POST",
      "/api/public/dataset-run-items",
      {
        datasetItemId: "dataset-item-id",
        traceId: traceId,
        observationId: observationId,
        runName: "run-3",
      },
      auth,
    );

    // check runs in db
    const dbRuns = await prisma.datasetRuns.findMany({
      where: {
        projectId: projectId,
        dataset: { name: "dataset-name" },
      },
      orderBy: {
        createdAt: "desc",
      },
    });
    expect(dbRuns.length).toBe(3);
    const dbRunsApiResponseFormat = dbRuns.map(
      // eslint-disable-next-line @typescript-eslint/no-unused-vars
      ({ projectId, ...run }) => ({
        ...run,
        createdAt: run.createdAt.toISOString(),
        updatedAt: run.updatedAt.toISOString(),
        datasetName: "dataset-name",
      }),
    );

    // test get runs
    const getRuns = await makeZodVerifiedAPICall(
      GetDatasetRunsV1Response,
      "GET",
      `/api/public/datasets/dataset-name/runs`,
      undefined,
      auth,
    );
    expect(getRuns.status).toBe(200);
    expect(getRuns.body).toMatchObject({
      data: dbRunsApiResponseFormat,
      meta: expect.objectContaining({
        totalItems: 3,
        page: 1,
      }),
    });

    // test runs with pagination
    const getRunsPage2 = await makeZodVerifiedAPICall(
      GetDatasetRunsV1Response,
      "GET",
      `/api/public/datasets/dataset-name/runs?page=2&limit=1`,
      undefined,
      auth,
    );
    expect(getRunsPage2.status).toBe(200);
    expect(getRunsPage2.body).toMatchObject({
      data: dbRunsApiResponseFormat.slice(1, 2),
      meta: expect.objectContaining({
        totalItems: 3,
        page: 2,
        totalPages: 3,
        limit: 1,
      }),
    });
  });

  it("should delete a dataset run and its run items", async () => {
    const datasetName = `dataset-${uuidv4()}`;
    const runName = `run-${uuidv4()}`;
    const nonExistentRunName = `non-existent-${uuidv4()}`;

    // Create a dataset
    const dataset = await makeZodVerifiedAPICall(
      PostDatasetsV1Response,
      "POST",
      "/api/public/datasets",
      {
        name: datasetName,
      },
      auth,
    );
    expect(dataset.status).toBe(200);

    // Create a dataset item
    const datasetItem = await makeZodVerifiedAPICall(
      PostDatasetItemsV1Response,
      "POST",
      "/api/public/dataset-items",
      {
        datasetName,
        id: uuidv4(),
        input: { key: "value" },
      },
      auth,
    );
    expect(datasetItem.status).toBe(200);

    // Create a dataset run with run items
    const runItem = await makeZodVerifiedAPICall(
      PostDatasetRunItemsV1Response,
      "POST",
      "/api/public/dataset-run-items",
      {
        datasetItemId: datasetItem.body.id,
        traceId: traceId,
        runName: runName,
        metadata: { key: "value" },
      },
      auth,
    );
    expect(runItem.status).toBe(200);

    // Create another project and auth to test cross-project access
    const { auth: otherAuth } = await createOrgProjectAndApiKey();

    // Attempt to delete run with different project's auth should fail
    const deleteWithWrongAuth = await makeAPICall(
      "DELETE",
      `/api/public/datasets/${encodeURIComponent(datasetName)}/runs/${encodeURIComponent(runName)}`,
      undefined,
      otherAuth,
    );
    expect(deleteWithWrongAuth.status).toBe(404);

    // Attempt to delete non-existent run should fail
    const deleteNonExistent = await makeAPICall(
      "DELETE",
      `/api/public/datasets/${encodeURIComponent(datasetName)}/runs/${encodeURIComponent(nonExistentRunName)}`,
      undefined,
      auth,
    );
    expect(deleteNonExistent.status).toBe(404);

    // Verify run exists in database before deletion
    const dbRunBeforeDelete = await prisma.datasetRuns.findFirst({
      where: {
        name: runName,
        projectId: dataset.body.projectId,
        dataset: {
          name: datasetName,
        },
      },
    });
    expect(dbRunBeforeDelete).not.toBeNull();

    // Delete the run and verify response matches DeleteDatasetRunV1Response
    const deleteResponse = await makeZodVerifiedAPICall(
      DeleteDatasetRunV1Response,
      "DELETE",
      `/api/public/datasets/${encodeURIComponent(datasetName)}/runs/${encodeURIComponent(runName)}`,
      undefined,
      auth,
    );
    expect(deleteResponse.status).toBe(200);
    expect(deleteResponse.body).toEqual({
      message: "Dataset run successfully deleted",
    });

    // Verify run no longer exists in database
    const dbRunAfterDelete = await prisma.datasetRuns.findFirst({
      where: {
        name: runName,
        projectId: dataset.body.projectId,
        dataset: {
          name: datasetName,
        },
      },
    });
    expect(dbRunAfterDelete).toBeNull();

    // Verify run items are also deleted
    await waitForExpect(async () => {
      const dbRunItems = await getDatasetRunItemsByDatasetIdCh({
        projectId: dataset.body.projectId,
        datasetId: dataset.body.id,
        filter: [],
        orderBy: {
          column: "createdAt",
          order: "DESC",
        },
        limit: 10,
      });
      expect(dbRunItems).toHaveLength(0);
    }, 30000);
  }, 90000);

  it("dataset-run-items should fail when neither trace nor observation provided", async () => {
    const response = await makeAPICall(
      "POST",
      "/api/public/dataset-run-items",
      {
        datasetItemId: "dataset-item-id",
        runName: "run-fail",
      },
    );
    expect(response.status).toBe(400);
  });

  it("dataset item ids should be reusable across projects", async () => {
    const otherProject = await prisma.project.create({
      data: {
        name: "other-project",
        organization: {
          connectOrCreate: {
            where: { id: "other-org" },
            create: { name: "other-org", id: "other-org" },
          },
        },
      },
    });

    // dataset ids are always generated
    const datasetBody = {
      name: "dataset-name",
    };
    // dataset, id is generated
    const apiDataset = await makeZodVerifiedAPICall(
      PostDatasetsV1Response,
      "POST",
      "/api/public/datasets",
      { ...datasetBody, metadata: "api-dataset" },
    );
    const otherProjDbDataset = await prisma.dataset.create({
      data: {
        ...datasetBody,
        projectId: otherProject.id,
        id: apiDataset.body.id, // use the same id, not possible via api, done to check security of this
      },
    });
    const getApiDataset = await makeZodVerifiedAPICall(
      GetDatasetV1Response,
      "GET",
      `/api/public/datasets/${encodeURIComponent(datasetBody.name)}`,
    );
    expect(getApiDataset.body.metadata).toBe("api-dataset");

    // item ids can be set by the user
    const datasetItemBody = {
      input: "item-input",
      id: uuidv4(),
    };
    await prisma.datasetItem.create({
      data: {
        ...datasetItemBody,
        expectedOutput: "other-proj",
        projectId: otherProject.id,
        datasetId: otherProjDbDataset.id,
      },
    });

    // dataset item, id is set
    await makeZodVerifiedAPICall(
      PostDatasetItemsV1Response,
      "POST",
      "/api/public/dataset-items",
      {
        ...datasetItemBody,
        expectedOutput: "api-item",
        datasetName: datasetBody.name,
        metadata: "api-item",
      },
    );
    const getApiDatasetItem = await makeZodVerifiedAPICall(
      GetDatasetItemV1Response,
      "GET",
      `/api/public/dataset-items/${datasetItemBody.id}`,
    );
    expect(getApiDatasetItem.body.metadata).toBe("api-item");
    const dbItems = await prisma.datasetItem.findMany({
      where: { id: datasetItemBody.id },
    });
    expect(dbItems.length).toBe(2);
    expect(dbItems).toHaveLength(2);
    expect(dbItems).toEqual(
      expect.arrayContaining([
        expect.objectContaining({
          metadata: "api-item",
          projectId: apiDataset.body.projectId,
          id: datasetItemBody.id,
        }),
        expect.objectContaining({
          metadata: null,
          projectId: otherProject.id,
          id: datasetItemBody.id,
        }),
      ]),
    );
  });

  it("should delete a dataset item but not its run items", async () => {
    const datasetName = `dataset-${uuidv4()}`;
    const itemId = `item-${uuidv4()}`;
    const nonExistentItemId = `non-existent-${uuidv4()}`;

    // Create a dataset
    const dataset = await makeZodVerifiedAPICall(
      PostDatasetsV1Response,
      "POST",
      "/api/public/datasets",
      {
        name: datasetName,
      },
      auth,
    );
    expect(dataset.status).toBe(200);

    // Create a dataset item
    const datasetItem = await makeZodVerifiedAPICall(
      PostDatasetItemsV1Response,
      "POST",
      "/api/public/dataset-items",
      {
        datasetName,
        id: itemId,
        input: { key: "value" },
        expectedOutput: { key: "value" },
        metadata: { key: "value" },
      },
      auth,
    );
    expect(datasetItem.status).toBe(200);
    expect(datasetItem.body.id).toBe(itemId);

    // Create another project and auth to test cross-project access
    const { auth: otherAuth } = await createOrgProjectAndApiKey();

    // Attempt to delete item with different project's auth should fail
    const deleteWithWrongAuth = await makeAPICall(
      "DELETE",
      `/api/public/dataset-items/${itemId}`,
      undefined,
      otherAuth,
    );
    expect(deleteWithWrongAuth.status).toBe(404);

    // Attempt to delete non-existent item should fail
    const deleteNonExistent = await makeAPICall(
      "DELETE",
      `/api/public/dataset-items/${nonExistentItemId}`,
      undefined,
      auth,
    );
    expect(deleteNonExistent.status).toBe(404);

    await createDatasetRunItemsCh([
      createDatasetRunItem({
        dataset_item_id: itemId,
        trace_id: traceId,
        dataset_run_name: `run-${uuidv4()}`,
        dataset_item_metadata: { key: "value" },
        dataset_id: dataset.body.id,
        project_id: dataset.body.projectId,
      }),
    ]);

    // Delete the item and verify response matches DeleteDatasetItemV1Response
    const deleteResponse = await makeZodVerifiedAPICall(
      DeleteDatasetItemV1Response,
      "DELETE",
      `/api/public/dataset-items/${itemId}`,
      undefined,
      auth,
    );
    expect(deleteResponse.status).toBe(200);
    expect(deleteResponse.body).toEqual({
      message: "Dataset item successfully deleted",
    });

    // Verify item no longer exists
    const getDeletedItem = await makeAPICall(
      "GET",
      `/api/public/dataset-items/${itemId}`,
      undefined,
      auth,
    );
    expect(getDeletedItem.status).toBe(404);

    // Verify item is removed from database
    const dbItem = await prisma.datasetItem.findUnique({
      where: {
        id_projectId: {
          id: itemId,
          projectId: dataset.body.projectId,
        },
      },
    });
    expect(dbItem).toBeNull();

    // Verify run items are also deleted
    await waitForExpect(async () => {
      const dbRunItems = await getDatasetRunItemsByDatasetIdCh({
        projectId: dataset.body.projectId,
        datasetId: dataset.body.id,
        filter: [],
        orderBy: {
          column: "createdAt",
          order: "DESC",
        },
        limit: 10,
      });
      expect(dbRunItems).toHaveLength(1);
    }, 60000);
  }, 90000);

  it("should properly paginate and filter dataset run items", async () => {
    // Create a dataset
    const datasetName = `pagination-test-${v4()}`;
    const dataset = await makeZodVerifiedAPICall(
      PostDatasetsV1Response,
      "POST",
      "/api/public/datasets",
      {
        name: datasetName,
      },
      auth,
    );

    // Create 10 dataset items with different inputs
    const itemIds = [];
    for (let i = 0; i < 10; i++) {
      const itemId = `item-${i}-${v4()}`;
      itemIds.push(itemId);

      await makeZodVerifiedAPICall(
        PostDatasetItemsV1Response,
        "POST",
        "/api/public/dataset-items",
        {
          datasetName: datasetName,
          id: itemId,
          input: { value: `test-value-${i}` },
          metadata: { index: i },
          // Add sourceObservationId to odd numbered items
          sourceTraceId: v4(),
          sourceObservationId: i % 2 === 1 ? v4() : undefined,
          datasetId: dataset.body.id,
        },
        auth,
      );
    }

    // Create a run
    const runName = `run-${v4()}`;
    const run = await prisma.datasetRuns.create({
      data: {
        id: v4(),
        datasetId: dataset.body.id,
        name: runName,
        metadata: {},
        projectId: dataset.body.projectId,
      },
    });

    // Create 10 run items
    for (let i = 0; i < 10; i++) {
      await makeZodVerifiedAPICall(
        PostDatasetRunItemsV1Response,
        "POST",
        "/api/public/dataset-run-items",
        {
          runName,
          datasetItemId: itemIds[i],
          traceId: v4(),
          metadata: { index: i },
        },
        auth,
      );
    }

    // Wrapping the GET run response verification inside a waitForExpect block ensures
    // the test waits for eventual consistency (from asynchronous writes to ClickHouse for dataset run items)
    await waitForExpect(async () => {
      const runItems = await getDatasetRunItemsByDatasetIdCh({
        projectId,
        datasetId: dataset.body.id,
        filter: [
          {
            column: "datasetRunId",
            operator: "any of",
            value: [run.id],
            type: "stringOptions" as const,
          },
        ],
        orderBy: {
          column: "createdAt",
          order: "DESC",
        },
        limit: 10,
      });

      expect(runItems).toHaveLength(10);

      // Test basic pagination with limit
      const pageSize = 3;
      const page1 = await makeZodVerifiedAPICall(
        GetDatasetRunItemsV1Response,
        "GET",
        `/api/public/dataset-run-items?datasetId=${dataset.body.id}&runName=${encodeURIComponent(runName)}&limit=${pageSize}&page=1`,
        undefined,
        auth,
      );

      expect(page1.status).toBe(200);
      expect(page1.body.data.length).toBe(pageSize);
      expect(page1.body.meta).toMatchObject({
        totalItems: 10,
        limit: pageSize,
        page: 1,
        totalPages: Math.ceil(10 / pageSize),
      });

      // Test second page
      const page2 = await makeZodVerifiedAPICall(
        GetDatasetRunItemsV1Response,
        "GET",
        `/api/public/dataset-run-items?datasetId=${dataset.body.id}&runName=${encodeURIComponent(runName)}&limit=${pageSize}&page=2`,
        undefined,
        auth,
      );

      expect(page2.status).toBe(200);
      expect(page2.body.data.length).toBe(pageSize);
      // Check that we got different items on different pages
      const page1Ids = page1.body.data.map((item) => item.id);
      const page2Ids = page2.body.data.map((item) => item.id);
      page2Ids.forEach((id) => {
        expect(page1Ids).not.toContain(id);
      });
    }, 30000);

    // Test non-existent dataset name
    const nonExistent = await makeAPICall(
      "GET",
      `/api/public/dataset-run-items?datasetId=${v4()}&runName=does-not-exist`,
      undefined,
      auth,
    );

    expect(nonExistent.status).toBe(404);
  }, 90000);
});<|MERGE_RESOLUTION|>--- conflicted
+++ resolved
@@ -30,13 +30,9 @@
   createTracesCh,
   createOrgProjectAndApiKey,
   getDatasetRunItemsByDatasetIdCh,
-<<<<<<< HEAD
-} from "@langfuse/shared/server";
-=======
   createDatasetRunItemsCh,
   createDatasetRunItem,
-} from "@langfuse/shared/src/server";
->>>>>>> f47f6365
+} from "@langfuse/shared/server";
 import waitForExpect from "wait-for-expect";
 
 describe("/api/public/datasets and /api/public/dataset-items API Endpoints", () => {
